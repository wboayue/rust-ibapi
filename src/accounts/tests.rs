--- conflicted
+++ resolved
@@ -118,11 +118,7 @@
     let message_bus = Arc::new(MessageBusStub {
         request_messages: RwLock::new(vec![]),
         response_messages: vec![responses::MANAGED_ACCOUNT.into()],
-<<<<<<< HEAD
-    }));
-=======
     });
->>>>>>> aac29362
 
     let client = Client::stubbed(message_bus, server_versions::SIZE_RULES);
 
