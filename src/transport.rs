--- conflicted
+++ resolved
@@ -44,15 +44,9 @@
     // Sends formatted order specific message to TWS and creates a reply channel by order id.
     fn send_order_request(&self, request_id: i32, packet: &RequestMessage) -> Result<InternalSubscription, Error>;
 
-<<<<<<< HEAD
-    fn cancel_order_subscription(&self, request_id: i32, packet: &RequestMessage) -> Result<(), Error> {
-        Ok(())
-    }
-
-    fn shutdown(&self) {}
-=======
     fn cancel_order_subscription(&self, request_id: i32, packet: &RequestMessage) -> Result<(), Error>;
->>>>>>> dedbb8ed
+
+    fn ensure_shutdown(&self) {}
 
     // Testing interface. Tracks requests sent messages when Bus is stubbed.
     #[cfg(test)]
