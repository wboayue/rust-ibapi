--- conflicted
+++ resolved
@@ -121,11 +121,7 @@
     }
 
     // Get receiver for specified message type. Panics if receiver not found.
-<<<<<<< HEAD
-    pub fn get_receiver(&self, message_type: OutgoingMessages) -> Arc<Receiver<ResponseMessage>> {
-=======
     pub fn get_receiver(&self, message_type: OutgoingMessages) -> Arc<Receiver<Response>> {
->>>>>>> aac29362
         let receiver = self.receivers.get(&message_type).unwrap_or_else(|| {
             panic!("unsupported request message {message_type:?}. check mapping in SharedChannels::new() located in transport.rs")
         });
@@ -532,53 +528,6 @@
     }
 }
 
-<<<<<<< HEAD
-fn dispatch_message(
-    message: ResponseMessage,
-    server_version: i32,
-    requests: &Arc<SenderHash<i32, ResponseMessage>>,
-    orders: &Arc<SenderHash<i32, ResponseMessage>>,
-    shared_channels: &Arc<SharedChannels>,
-    executions: &SenderHash<String, ResponseMessage>,
-) {
-    match message.message_type() {
-        IncomingMessages::Error => {
-            let request_id = message.peek_int(2).unwrap_or(-1);
-
-            if request_id == UNSPECIFIED_REQUEST_ID {
-                error_event(server_version, message).unwrap();
-            } else {
-                process_response(requests, orders, shared_channels, message);
-            }
-        }
-        IncomingMessages::OrderStatus
-        | IncomingMessages::OpenOrder
-        | IncomingMessages::OpenOrderEnd
-        | IncomingMessages::CompletedOrder
-        | IncomingMessages::CompletedOrdersEnd
-        | IncomingMessages::ExecutionData
-        | IncomingMessages::ExecutionDataEnd
-        | IncomingMessages::CommissionsReport => process_orders(message, requests, orders, executions, shared_channels),
-        _ => process_response(requests, orders, shared_channels, message),
-    };
-}
-
-fn read_packet(mut reader: &TcpStream) -> Result<ResponseMessage, Error> {
-    let message_size = read_header(reader)?;
-    let mut data = vec![0_u8; message_size];
-
-    reader.read_exact(&mut data)?;
-
-    let raw_string = String::from_utf8(data)?;
-    debug!("<- {:?}", raw_string);
-
-    let packet = ResponseMessage::from(&raw_string);
-
-    Ok(packet)
-}
-
-=======
->>>>>>> aac29362
 fn read_header(mut reader: &TcpStream) -> Result<usize, Error> {
     let buffer = &mut [0_u8; 4];
     reader.read_exact(buffer)?;
