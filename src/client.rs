use std::fmt::Debug;
use std::marker::PhantomData;
use std::sync::atomic::{AtomicI32, Ordering};
use std::sync::{Arc, Mutex};
use std::time::Duration;

use log::{debug, error, info};
use time::OffsetDateTime;
use time_tz::Tz;

use crate::accounts::{AccountSummaries, FamilyCode, PnL, PnLSingle, PositionUpdate, PositionUpdateMulti};
use crate::contracts::Contract;
use crate::errors::Error;
use crate::market_data::historical;
use crate::market_data::realtime::{self, Bar, BarSize, MidPoint, WhatToShow};
use crate::messages::{IncomingMessages, OutgoingMessages};
use crate::messages::{RequestMessage, ResponseMessage};
use crate::orders::{Order, OrderDataResult, OrderNotification};
use crate::transport::{AccountInfo, Connection, InternalSubscription, MessageBus, TcpMessageBus};
use crate::{accounts, contracts, orders};

// Client

/// TWS API Client. Manages the connection to TWS or Gateway.
/// Tracks some global information such as server version and server time.
/// Supports generation of order ids
pub struct Client {
    /// IB server version
    pub(crate) server_version: i32,
    /// IB Server time
    //    pub server_time: OffsetDateTime,
    pub(crate) connection_time: Option<OffsetDateTime>,
    pub(crate) time_zone: Option<&'static Tz>,

    managed_accounts: String,
    client_id: i32, // ID of client.
    pub(crate) message_bus: Arc<Mutex<dyn MessageBus>>,
    next_request_id: AtomicI32, // Next available request_id.
    order_id: AtomicI32,        // Next available order_id. Starts with value returned on connection.
}

impl Client {
    /// Establishes connection to TWS or Gateway
    ///
    /// Connects to server using the given connection string
    ///
    /// # Arguments
    /// * `address`   - address of server. e.g. 127.0.0.1:4002
    /// * `client_id` - id of client. e.g. 100
    ///
    /// # Examples
    ///
    /// ```no_run
    /// use ibapi::Client;
    ///
    /// let client = Client::connect("127.0.0.1:4002", 100).expect("connection failed");
    ///
    /// println!("server_version: {}", client.server_version());
    /// println!("connection_time: {:?}", client.connection_time());
    /// println!("next_order_id: {}", client.next_order_id());
    /// ```
    pub fn connect(address: &str, client_id: i32) -> Result<Client, Error> {
        let connection = Connection::connect(client_id, address)?;
        let connection_metadata = connection.account_info.clone();

        let message_bus = Arc::new(Mutex::new(TcpMessageBus::new(connection)?));

        Client::new(connection_metadata, message_bus)
    }

    fn new(connection_metadata: AccountInfo, message_bus: Arc<Mutex<dyn MessageBus>>) -> Result<Client, Error> {
        let client = Client {
            server_version: connection_metadata.server_version,
            connection_time: None,
            time_zone: None,
            managed_accounts: String::from(""),
            message_bus,
            client_id: connection_metadata.client_id,
            next_request_id: AtomicI32::new(9000),
            order_id: AtomicI32::new(-1),
        };

        client.message_bus.lock()?.process_messages(connection_metadata.server_version)?;

        Ok(client)
    }

    /// Returns the next request ID.
    pub fn next_request_id(&self) -> i32 {
        self.next_request_id.fetch_add(1, Ordering::Relaxed)
    }

    /// Returns and increments the order ID.
    pub fn next_order_id(&self) -> i32 {
        self.order_id.fetch_add(1, Ordering::Relaxed)
    }

    /// Sets the current value of order ID.
    pub(crate) fn set_next_order_id(&self, order_id: i32) {
        self.order_id.store(order_id, Ordering::Relaxed)
    }

    pub fn server_version(&self) -> i32 {
        self.server_version
    }

    /// The time of the server when the client connected
    pub fn connection_time(&self) -> Option<OffsetDateTime> {
        self.connection_time
    }

    // === Accounts ===

    /// Subscribes to [PositionUpdate](accounts::PositionUpdate)s for all accessible accounts.
    /// All positions sent initially, and then only updates as positions change.
    ///
    /// # Examples
    ///
    /// ```no_run
    /// use ibapi::Client;
    /// use ibapi::accounts::PositionUpdate;
    ///
    /// let client = Client::connect("127.0.0.1:4002", 100).expect("connection failed");
    /// let subscription = client.positions().expect("error requesting positions");
    /// for position_response in subscription.iter() {
    ///     match position_response {
    ///         PositionUpdate::Position(position) => println!("{position:?}"),
    ///         PositionUpdate::PositionEnd => println!("initial set of positions received"),
    ///     }
    /// }
    /// ```
    pub fn positions(&self) -> core::result::Result<Subscription<PositionUpdate>, Error> {
        accounts::positions(self)
    }

    /// Subscribes to [PositionUpdateMulti](accounts::PositionUpdateMulti) updates for account and/or model.
    /// Initially all positions are returned, and then updates are returned for any position changes in real time.
    ///
    /// # Arguments
    /// * `account`    - If an account Id is provided, only the account’s positions belonging to the specified model will be delivered.
    /// * `model_code` - The code of the model’s positions we are interested in.
    ///
    /// # Examples
    ///
    /// ```no_run
    /// use ibapi::Client;
    ///
    /// let client = Client::connect("127.0.0.1:4002", 100).expect("connection failed");
    ///
    /// let account = "U1234567";
    /// let subscription = client.positions_multi(Some(account), None).expect("error requesting positions by model");
    /// for position in subscription.iter() {
    ///     println!("{position:?}")
    /// }
    /// ```
    pub fn positions_multi(&self, account: Option<&str>, model_code: Option<&str>) -> Result<Subscription<PositionUpdateMulti>, Error> {
        accounts::positions_multi(self, account, model_code)
    }

    /// Creates subscription for real time daily PnL and unrealized PnL updates.
    ///
    /// # Arguments
    /// * `account`    - account for which to receive PnL updates
    /// * `model_code` - specify to request PnL updates for a specific model
    ///
    /// # Examples
    ///
    /// ```no_run
    /// use ibapi::Client;
    ///
    /// let client = Client::connect("127.0.0.1:4002", 100).expect("connection failed");
    /// let account = "account id";
    /// let subscription = client.pnl(account, None).expect("error requesting pnl");
    /// for pnl in subscription.iter() {
    ///     println!("{pnl:?}")
    /// }
    /// ```
    pub fn pnl(&self, account: &str, model_code: Option<&str>) -> Result<Subscription<PnL>, Error> {
        accounts::pnl(self, account, model_code)
    }

    /// Requests real time updates for daily PnL of individual positions.
    ///
    /// # Arguments
    /// * `account`     - Account in which position exists
    /// * `contract_id` - Contract ID of contract to receive daily PnL updates for. Note: does not return response if invalid conId is entered.
    /// * `model_code`  - Model in which position exists
    ///
    /// # Examples
    ///
    /// ```no_run
    /// use ibapi::Client;
    ///
    /// let client = Client::connect("127.0.0.1:4002", 100).expect("connection failed");
    ///
    /// let account = "<account id>";
    /// let contract_id = 1001;
    ///
    /// let subscription = client.pnl_single(account, contract_id, None).expect("error requesting pnl");
    /// for pnl in &subscription {
    ///     println!("{pnl:?}")
    /// }
    /// ```
    pub fn pnl_single<'a>(&'a self, account: &str, contract_id: i32, model_code: Option<&str>) -> Result<Subscription<'a, PnLSingle>, Error> {
        accounts::pnl_single(self, account, contract_id, model_code)
    }

    /// Requests a specific account’s summary. Subscribes to the account summary as presented in the TWS’ Account Summary tab. Data received is specified by using a specific tags value.
    ///
    /// # Arguments
    /// * `group` - Set to “All” to return account summary data for all accounts, or set to a specific Advisor Account Group name that has already been created in TWS Global Configuration.
    /// * `tags`  - List of the desired tags.
    ///
    /// # Examples
    ///
    /// ```no_run
    /// use ibapi::Client;
    /// use ibapi::accounts::AccountSummaryTags;
    ///
    /// let client = Client::connect("127.0.0.1:4002", 100).expect("connection failed");
    ///
    /// let group = "All";
    ///
    /// let subscription = client.account_summary(group, AccountSummaryTags::ALL).expect("error requesting pnl");
    /// for summary in &subscription {
    ///     println!("{summary:?}")
    /// }
    /// ```
    pub fn account_summary<'a>(&'a self, group: &str, tags: &[&str]) -> Result<Subscription<'a, AccountSummaries>, Error> {
        accounts::account_summary(self, group, tags)
    }

    /// Requests the accounts to which the logged user has access to.
    ///
    /// # Examples
    ///
    /// ```no_run
    /// use ibapi::Client;
    ///
    /// let client = Client::connect("127.0.0.1:4002", 100).expect("connection failed");
    ///
    /// let accounts = client.managed_accounts().expect("error requesting managed accounts");
    /// println!("managed accounts: {accounts:?}")
    /// ```
    pub fn managed_accounts(&self) -> Result<Vec<String>, Error> {
        accounts::managed_accounts(self)
    }

    // === Contracts ===

    /// Requests contract information.
    ///
    /// Provides all the contracts matching the contract provided. It can also be used to retrieve complete options and futures chains. Though it is now (in API version > 9.72.12) advised to use reqSecDefOptParams for that purpose.
    ///
    /// # Arguments
    /// * `contract` - The [Contract] used as sample to query the available contracts. Typically, it will contain the [Contract]'s symbol, currency, security_type, and exchange.
    ///
    /// # Examples
    ///
    /// ```no_run
    /// use ibapi::Client;
    /// use ibapi::contracts::Contract;
    ///
    /// let client = Client::connect("127.0.0.1:4002", 100).expect("connection failed");
    ///
    /// let contract = Contract::stock("TSLA");
    /// let results = client.contract_details(&contract).expect("request failed");
    /// for contract_detail in results {
    ///     println!("contract: {:?}", contract_detail);
    /// }
    /// ```
    pub fn contract_details(&self, contract: &Contract) -> Result<impl Iterator<Item = contracts::ContractDetails>, Error> {
        Ok(contracts::contract_details(self, contract)?.into_iter())
    }

    /// Get current [FamilyCode]s for all accessible accounts.
    pub fn family_codes(&self) -> Result<Vec<FamilyCode>, Error> {
        accounts::family_codes(self)
    }

    /// Requests details about a given market rule
    ///
    /// The market rule for an instrument on a particular exchange provides details about how the minimum price increment changes with price.
    /// A list of market rule ids can be obtained by invoking [Self::contract_details()] for a particular contract.
    /// The returned market rule ID list will provide the market rule ID for the instrument in the correspond valid exchange list in [contracts::ContractDetails].
    pub fn market_rule(&self, market_rule_id: i32) -> Result<contracts::MarketRule, Error> {
        contracts::market_rule(self, market_rule_id)
    }

    /// Requests matching stock symbols.
    ///
    /// # Arguments
    /// * `pattern` - Either start of ticker symbol or (for larger strings) company name.
    ///
    /// # Examples
    ///
    /// ```no_run
    /// use ibapi::Client;
    ///
    /// let client = Client::connect("127.0.0.1:4002", 100).expect("connection failed");
    ///
    /// let contracts = client.matching_symbols("IB").expect("request failed");
    /// for contract in contracts {
    ///     println!("contract: {:?}", contract);
    /// }
    /// ```
    pub fn matching_symbols(&self, pattern: &str) -> Result<impl Iterator<Item = contracts::ContractDescription>, Error> {
        Ok(contracts::matching_symbols(self, pattern)?.into_iter())
    }

    // === Orders ===

    /// Requests all *current* open orders in associated accounts at the current moment.
    /// Open orders are returned once; this function does not initiate a subscription.
    ///
    /// # Examples
    ///
    /// ```no_run
    /// use ibapi::Client;
    ///
    /// let client = Client::connect("127.0.0.1:4002", 100).expect("connection failed");
    ///
    /// let results = client.all_open_orders().expect("request failed");
    /// for order_data in results {
    ///    println!("{order_data:?}")
    /// }
    /// ```
    pub fn all_open_orders(&self) -> Result<impl Iterator<Item = orders::OrderDataResult>, Error> {
        orders::all_open_orders(self)
    }

    /// Requests status updates about future orders placed from TWS. Can only be used with client ID 0.
    ///
    /// # Arguments
    /// * `auto_bind` - if set to true, the newly created orders will be assigned an API order ID and implicitly associated with this client. If set to false, future orders will not be.
    ///
    /// # Examples
    ///
    /// ```no_run
    /// use ibapi::Client;
    ///
    /// let client = Client::connect("127.0.0.1:4002", 100).expect("connection failed");
    ///
    /// let results = client.auto_open_orders(false).expect("request failed");
    /// for order_data in results {
    ///    println!("{order_data:?}")
    /// }
    /// ```
    pub fn auto_open_orders(&self, auto_bind: bool) -> Result<impl Iterator<Item = orders::OrderDataResult>, Error> {
        orders::auto_open_orders(self, auto_bind)
    }

    /// Cancels an open [Order].
    ///
    /// # Arguments
    /// * `order_id` - ID of [Order] to cancel.
    /// * `manual_order_cancel_time` - can't find documentation. leave blank.
    ///
    /// # Examples
    ///
    /// ```no_run
    /// use ibapi::Client;
    ///
    /// let client = Client::connect("127.0.0.1:4002", 100).expect("connection failed");
    ///
    /// let order_id = 15;
    /// let results = client.cancel_order(order_id, "").expect("request failed");
    /// for result in results {
    ///    println!("{result:?}");
    /// }
    /// ```
    pub fn cancel_order(&self, order_id: i32, manual_order_cancel_time: &str) -> Result<impl Iterator<Item = orders::CancelOrderResult>, Error> {
        orders::cancel_order(self, order_id, manual_order_cancel_time)
    }

    /// Requests completed [Order]s.
    ///
    /// # Arguments
    /// * `api_only` - request only orders placed by the API.
    ///
    /// # Examples
    ///
    /// ```no_run
    /// use ibapi::Client;
    ///
    /// let client = Client::connect("127.0.0.1:4002", 100).expect("connection failed");
    ///
    /// let results = client.completed_orders(false).expect("request failed");
    /// for order_data in results {
    ///    println!("{order_data:?}")
    /// }
    /// ```
    pub fn completed_orders(&self, api_only: bool) -> Result<impl Iterator<Item = orders::OrderDataResult>, Error> {
        orders::completed_orders(self, api_only)
    }

    /// Requests current day's (since midnight) executions matching the filter.
    ///
    /// Only the current day's executions can be retrieved.
    /// Along with the [orders::ExecutionData], the [orders::CommissionReport] will also be returned.
    /// When requesting executions, a filter can be specified to receive only a subset of them
    ///
    /// # Arguments
    /// * `filter` - filter criteria used to determine which execution reports are returned
    ///
    /// # Examples
    ///
    /// ```no_run
    /// use ibapi::Client;
    /// use ibapi::orders::ExecutionFilter;
    ///
    /// let client = Client::connect("127.0.0.1:4002", 100).expect("connection failed");
    ///
    /// let filter = ExecutionFilter{
    ///    side: "BUY".to_owned(),
    ///    ..ExecutionFilter::default()
    /// };
    ///
    /// let executions = client.executions(filter).expect("request failed");
    /// for execution_data in executions {
    ///    println!("{execution_data:?}")
    /// }
    /// ```
    pub fn executions(&self, filter: orders::ExecutionFilter) -> Result<impl Iterator<Item = orders::ExecutionDataResult>, Error> {
        orders::executions(self, filter)
    }

    /// Cancels all open [Order]s.
    ///
    /// # Examples
    ///
    /// ```no_run
    /// use ibapi::Client;
    ///
    /// let mut client = Client::connect("127.0.0.1:4002", 100).expect("connection failed");
    ///
    /// client.global_cancel().expect("request failed");
    /// ```
    pub fn global_cancel(&self) -> Result<(), Error> {
        orders::global_cancel(self)
    }

    /// Cancels all open [Order]s.
    ///
    /// # Examples
    ///
    /// ```no_run
    /// use ibapi::Client;
    ///
    /// let client = Client::connect("127.0.0.1:4002", 100).expect("connection failed");
    ///
    /// let next_valid_order_id = client.next_valid_order_id().expect("request failed");
    /// println!("next_valid_order_id: {next_valid_order_id}");
    /// ```
    pub fn next_valid_order_id(&self) -> Result<i32, Error> {
        orders::next_valid_order_id(self)
    }

    /// Requests all open orders places by this specific API client (identified by the API client id).
    /// For client ID 0, this will bind previous manual TWS orders.
    ///
    /// # Examples
    ///
    /// ```no_run
    /// use ibapi::Client;
    ///
    /// let client = Client::connect("127.0.0.1:4002", 100).expect("connection failed");
    ///
    /// let results = client.open_orders().expect("request failed");
    /// for order_data in results {
    ///    println!("{order_data:?}")
    /// }
    /// ```
    pub fn open_orders(&self) -> Result<impl Iterator<Item = OrderDataResult>, Error> {
        orders::open_orders(self)
    }

    /// Submits an [Order].
    ///
    /// Submits an [Order] using [Client] for the given [Contract].
    /// Immediately after the order was submitted correctly, the TWS will start sending events concerning the order's activity via IBApi.EWrapper.openOrder and IBApi.EWrapper.orderStatus
    ///
    /// # Arguments
    /// * `order_id` - ID for [Order]. Get next valid ID using [Client::next_order_id].
    /// * `contract` - [Contract] to submit order for.
    /// * `order` - [Order] to submit.
    ///
    /// # Examples
    ///
    /// ```no_run
    /// use ibapi::Client;
    /// use ibapi::contracts::Contract;
    /// use ibapi::orders::{order_builder, Action, OrderNotification};
    ///
    /// let client = Client::connect("127.0.0.1:4002", 100).expect("connection failed");
    ///
    /// let contract = Contract::stock("MSFT");
    /// let order = order_builder::market_order(Action::Buy, 100.0);
    /// let order_id = client.next_order_id();
    ///
    /// let notifications = client.place_order(order_id, &contract, &order).expect("request failed");
    ///
    /// for notification in notifications {
    ///     match notification {
    ///         OrderNotification::OrderStatus(order_status) => {
    ///             println!("order status: {order_status:?}")
    ///         }
    ///         OrderNotification::OpenOrder(open_order) => println!("open order: {open_order:?}"),
    ///         OrderNotification::ExecutionData(execution) => println!("execution: {execution:?}"),
    ///         OrderNotification::CommissionReport(report) => println!("commission report: {report:?}"),
    ///         OrderNotification::Message(message) => println!("message: {message:?}"),
    ///    }
    /// }
    /// ```
    pub fn place_order(&self, order_id: i32, contract: &Contract, order: &Order) -> Result<impl Iterator<Item = OrderNotification>, Error> {
        orders::place_order(self, order_id, contract, order)
    }

    // === Historical Market Data ===

    /// Returns the timestamp of earliest available historical data for a contract and data type.
    /// ```no_run
    /// use ibapi::Client;
    /// use ibapi::contracts::Contract;
    /// use ibapi::market_data::historical::{self, WhatToShow};
    ///
    /// let mut client = Client::connect("127.0.0.1:4002", 100).expect("connection failed");
    ///
    /// let contract = Contract::stock("MSFT");
    /// let what_to_show = WhatToShow::Trades;
    /// let use_rth = true;
    ///
    /// let result = client.head_timestamp(&contract, what_to_show, use_rth).expect("head timestamp failed");
    ///
    /// print!("head_timestamp: {result:?}");
    /// ```
    pub fn head_timestamp(&self, contract: &Contract, what_to_show: historical::WhatToShow, use_rth: bool) -> Result<OffsetDateTime, Error> {
        historical::head_timestamp(self, contract, what_to_show, use_rth)
    }

    /// Requests interval of historical data ending at specified time for [Contract].
    ///
    /// # Arguments
    /// * `contract`     - [Contract] to retrieve [historical::HistoricalData] for.
    /// * `interval_end` - end date of interval to retrieve [historical::HistoricalData] for.
    /// * `duration`     - duration of interval to retrieve [historical::HistoricalData] for.
    /// * `bar_size`     - [historical::BarSize] to return.
    /// * `what_to_show` - requested bar type: [historical::WhatToShow].
    /// * `use_rth`      - use regular trading hours.
    ///
    /// # Examples
    ///
    /// ```no_run
    /// use time::macros::datetime;
    ///
    /// use ibapi::contracts::Contract;
    /// use ibapi::Client;
    /// use ibapi::market_data::historical::{BarSize, ToDuration, WhatToShow};
    ///
    /// let client = Client::connect("127.0.0.1:4002", 100).expect("connection failed");
    ///
    /// let contract = Contract::stock("TSLA");
    ///
    /// let historical_data = client
    ///     .historical_data(&contract, datetime!(2023-04-15 0:00 UTC), 7.days(), BarSize::Day, WhatToShow::Trades, true)
    ///     .expect("historical data request failed");
    ///
    /// println!("start_date: {}, end_date: {}", historical_data.start, historical_data.end);
    ///
    /// for bar in &historical_data.bars {
    ///     println!("{bar:?}");
    /// }
    /// ```
    pub fn historical_data(
        &self,
        contract: &Contract,
        interval_end: OffsetDateTime,
        duration: historical::Duration,
        bar_size: historical::BarSize,
        what_to_show: historical::WhatToShow,
        use_rth: bool,
    ) -> Result<historical::HistoricalData, Error> {
        historical::historical_data(self, contract, Some(interval_end), duration, bar_size, Some(what_to_show), use_rth)
    }

    /// Requests interval of historical data end now for [Contract].
    ///
    /// # Arguments
    /// * `contract`     - [Contract] to retrieve [historical::HistoricalData] for.
    /// * `duration`     - duration of interval to retrieve [historical::HistoricalData] for.
    /// * `bar_size`     - [historical::BarSize] to return.
    /// * `what_to_show` - requested bar type: [historical::WhatToShow].
    /// * `use_rth`      - use regular trading hours.
    ///
    /// # Examples
    ///
    /// ```no_run
    /// use ibapi::contracts::Contract;
    /// use ibapi::Client;
    /// use ibapi::market_data::historical::{BarSize, ToDuration, WhatToShow};
    ///
    /// let client = Client::connect("127.0.0.1:4002", 100).expect("connection failed");
    ///
    /// let contract = Contract::stock("TSLA");
    ///
    /// let historical_data = client
    ///     .historical_data_ending_now(&contract, 7.days(), BarSize::Day, WhatToShow::Trades, true)
    ///     .expect("historical data request failed");
    ///
    /// println!("start_date: {}, end_date: {}", historical_data.start, historical_data.end);
    ///
    /// for bar in &historical_data.bars {
    ///     println!("{bar:?}");
    /// }
    /// ```
    pub fn historical_data_ending_now(
        &self,
        contract: &Contract,
        duration: historical::Duration,
        bar_size: historical::BarSize,
        what_to_show: historical::WhatToShow,
        use_rth: bool,
    ) -> Result<historical::HistoricalData, Error> {
        historical::historical_data(self, contract, None, duration, bar_size, Some(what_to_show), use_rth)
    }

    /// Requests [Schedule](historical::Schedule) for an interval of given duration
    /// ending at specified date.
    ///
    /// # Arguments
    /// * `contract`     - [Contract] to retrieve [Schedule](historical::Schedule) for.
    /// * `interval_end` - end date of interval to retrieve [Schedule](historical::Schedule) for.
    /// * `duration`     - duration of interval to retrieve [Schedule](historical::Schedule) for.
    ///
    /// # Examples
    ///
    /// ```no_run
    /// use time::macros::datetime;
    //
    /// use ibapi::contracts::Contract;
    /// use ibapi::Client;
    /// use ibapi::market_data::historical::ToDuration;
    ///
    /// let client = Client::connect("127.0.0.1:4002", 100).expect("connection failed");
    ///
    /// let contract = Contract::stock("GM");
    ///
    /// let historical_data = client
    ///     .historical_schedules(&contract, datetime!(2023-04-15 0:00 UTC), 30.days())
    ///     .expect("historical schedule request failed");
    ///
    /// println!("start: {:?}, end: {:?}", historical_data.start, historical_data.end);
    ///
    /// for session in &historical_data.sessions {
    ///     println!("{session:?}");
    /// }
    /// ```
    pub fn historical_schedules(
        &self,
        contract: &Contract,
        interval_end: OffsetDateTime,
        duration: historical::Duration,
    ) -> Result<historical::Schedule, Error> {
        historical::historical_schedule(self, contract, Some(interval_end), duration)
    }

    /// Requests [historical::Schedule] for interval ending at current time.
    ///
    /// # Arguments
    /// * `contract` - [Contract] to retrieve [historical::Schedule] for.
    /// * `duration` - [historical::Duration] for interval to retrieve [historical::Schedule] for.
    ///
    /// # Examples
    ///
    /// ```no_run
    /// use ibapi::contracts::Contract;
    /// use ibapi::Client;
    /// use ibapi::market_data::historical::ToDuration;
    ///
    /// let client = Client::connect("127.0.0.1:4002", 100).expect("connection failed");
    ///
    /// let contract = Contract::stock("GM");
    ///
    /// let historical_data = client
    ///     .historical_schedules_ending_now(&contract, 30.days())
    ///     .expect("historical schedule request failed");
    ///
    /// println!("start: {:?}, end: {:?}", historical_data.start, historical_data.end);
    ///
    /// for session in &historical_data.sessions {
    ///     println!("{session:?}");
    /// }
    /// ```
    pub fn historical_schedules_ending_now(&self, contract: &Contract, duration: historical::Duration) -> Result<historical::Schedule, Error> {
        historical::historical_schedule(self, contract, None, duration)
    }

    /// Requests historical time & sales data (Bid/Ask) for an instrument.
    ///
    /// # Arguments
    /// * `contract` - [Contract] object that is subject of query
    /// * `start`    - Start time. Either start time or end time is specified.
    /// * `end`      - End time. Either start time or end time is specified.
    /// * `number_of_ticks` - Number of distinct data points. Max currently 1000 per request.
    /// * `use_rth`         - Data from regular trading hours (true), or all available hours (false)
    /// * `ignore_size`     - A filter only used when the source price is Bid_Ask
    ///
    /// # Examples
    ///
    /// ```no_run
    /// use time::macros::datetime;
    ///
    /// use ibapi::contracts::Contract;
    /// use ibapi::Client;
    ///
    /// let client = Client::connect("127.0.0.1:4002", 100).expect("connection failed");
    ///
    /// let contract = Contract::stock("TSLA");
    ///
    /// let ticks = client
    ///     .historical_ticks_bid_ask(&contract, Some(datetime!(2023-04-15 0:00 UTC)), None, 100, true, false)
    ///     .expect("historical ticks request failed");
    ///
    /// for tick in ticks {
    ///     println!("{tick:?}");
    /// }
    /// ```
    pub fn historical_ticks_bid_ask(
        &self,
        contract: &Contract,
        start: Option<OffsetDateTime>,
        end: Option<OffsetDateTime>,
        number_of_ticks: i32,
        use_rth: bool,
        ignore_size: bool,
    ) -> Result<impl Iterator<Item = historical::TickBidAsk>, Error> {
        historical::historical_ticks_bid_ask(self, contract, start, end, number_of_ticks, use_rth, ignore_size)
    }

    /// Requests historical time & sales data (Midpoint) for an instrument.
    ///
    /// # Arguments
    /// * `contract` - [Contract] object that is subject of query
    /// * `start`    - Start time. Either start time or end time is specified.
    /// * `end`      - End time. Either start time or end time is specified.
    /// * `number_of_ticks` - Number of distinct data points. Max currently 1000 per request.
    /// * `use_rth`         - Data from regular trading hours (true), or all available hours (false)
    ///
    /// # Examples
    ///
    /// ```no_run
    /// use time::macros::datetime;
    ///
    /// use ibapi::contracts::Contract;
    /// use ibapi::Client;
    ///
    /// let client = Client::connect("127.0.0.1:4002", 100).expect("connection failed");
    ///
    /// let contract = Contract::stock("TSLA");
    ///
    /// let ticks = client
    ///     .historical_ticks_mid_point(&contract, Some(datetime!(2023-04-15 0:00 UTC)), None, 100, true)
    ///     .expect("historical ticks request failed");
    ///
    /// for tick in ticks {
    ///     println!("{tick:?}");
    /// }
    /// ```
    pub fn historical_ticks_mid_point(
        &self,
        contract: &Contract,
        start: Option<OffsetDateTime>,
        end: Option<OffsetDateTime>,
        number_of_ticks: i32,
        use_rth: bool,
    ) -> Result<impl Iterator<Item = historical::TickMidpoint>, Error> {
        historical::historical_ticks_mid_point(self, contract, start, end, number_of_ticks, use_rth)
    }

    /// Requests historical time & sales data (Trades) for an instrument.
    ///
    /// # Arguments
    /// * `contract` - [Contract] object that is subject of query
    /// * `start`    - Start time. Either start time or end time is specified.
    /// * `end`      - End time. Either start time or end time is specified.
    /// * `number_of_ticks` - Number of distinct data points. Max currently 1000 per request.
    /// * `use_rth`         - Data from regular trading hours (true), or all available hours (false)
    ///
    /// # Examples
    ///
    /// ```no_run
    /// use time::macros::datetime;
    ///
    /// use ibapi::contracts::Contract;
    /// use ibapi::Client;
    ///
    /// let client = Client::connect("127.0.0.1:4002", 100).expect("connection failed");
    ///
    /// let contract = Contract::stock("TSLA");
    ///
    /// let ticks = client
    ///     .historical_ticks_trade(&contract, Some(datetime!(2023-04-15 0:00 UTC)), None, 100, true)
    ///     .expect("historical ticks request failed");
    ///
    /// for tick in ticks {
    ///     println!("{tick:?}");
    /// }
    /// ```
    pub fn historical_ticks_trade(
        &self,
        contract: &Contract,
        start: Option<OffsetDateTime>,
        end: Option<OffsetDateTime>,
        number_of_ticks: i32,
        use_rth: bool,
    ) -> Result<impl Iterator<Item = historical::TickLast>, Error> {
        historical::historical_ticks_trade(self, contract, start, end, number_of_ticks, use_rth)
    }

    // === Realtime Market Data ===

    /// Requests realtime bars.
    ///
    /// This method will provide all the contracts matching the contract provided. It can also be used to retrieve complete options and futures chains. Though it is now (in API version > 9.72.12) advised to use reqSecDefOptParams for that purpose.
    ///
    /// # Arguments
    /// * `contract` - The [Contract] used as sample to query the available contracts. Typically, it will contain the [Contract]'s symbol, currency, security_type, and exchange.
    ///
    /// # Examples
    ///
    /// ```no_run
    /// use ibapi::Client;
    /// use ibapi::contracts::Contract;
    /// use ibapi::market_data::realtime::{BarSize, WhatToShow};
    ///
    /// let client = Client::connect("127.0.0.1:4002", 100).expect("connection failed");
    ///
    /// let contract = Contract::stock("TSLA");
    /// let subscription = client.realtime_bars(&contract, BarSize::Sec5, WhatToShow::Trades, false).expect("request failed");
    ///
    /// for (i, bar) in subscription.iter().enumerate().take(60) {
    ///     println!("bar[{i}]: {bar:?}");
    /// }
    /// ```
    pub fn realtime_bars<'a>(
        &'a self,
        contract: &Contract,
        bar_size: BarSize,
        what_to_show: WhatToShow,
        use_rth: bool,
    ) -> Result<Subscription<'a, Bar>, Error> {
        realtime::realtime_bars(self, contract, &bar_size, &what_to_show, use_rth, Vec::default())
    }

    /// Requests tick by tick AllLast ticks.
    ///
    /// # Arguments
    /// * `contract` - The [Contract] used as sample to query the available contracts. Typically, it will contain the [Contract]'s symbol, currency, security_type, and exchange.
    /// * `number_of_ticks` - number of ticks.
    /// * `ignore_size` - ignore size flag.
    pub fn tick_by_tick_all_last<'a>(
        &'a self,
        contract: &Contract,
        number_of_ticks: i32,
        ignore_size: bool,
    ) -> Result<impl Iterator<Item = realtime::Trade> + 'a, Error> {
        realtime::tick_by_tick_all_last(self, contract, number_of_ticks, ignore_size)
    }

    /// Requests tick by tick BidAsk ticks.
    ///
    /// # Arguments
    /// * `contract` - The [Contract] used as sample to query the available contracts. Typically, it will contain the [Contract]'s symbol, currency, security_type, and exchange.
    /// * `number_of_ticks` - number of ticks.
    /// * `ignore_size` - ignore size flag.
    pub fn tick_by_tick_bid_ask<'a>(
        &'a self,
        contract: &Contract,
        number_of_ticks: i32,
        ignore_size: bool,
    ) -> Result<impl Iterator<Item = realtime::BidAsk> + 'a, Error> {
        realtime::tick_by_tick_bid_ask(self, contract, number_of_ticks, ignore_size)
    }

    /// Requests tick by tick Last ticks.
    ///
    /// # Arguments
    /// * `contract` - The [Contract] used as sample to query the available contracts. Typically, it will contain the [Contract]'s symbol, currency, security_type, and exchange.
    /// * `number_of_ticks` - number of ticks.
    /// * `ignore_size` - ignore size flag.
    pub fn tick_by_tick_last<'a>(
        &'a self,
        contract: &Contract,
        number_of_ticks: i32,
        ignore_size: bool,
    ) -> Result<impl Iterator<Item = realtime::Trade> + 'a, Error> {
        realtime::tick_by_tick_last(self, contract, number_of_ticks, ignore_size)
    }

    /// Requests tick by tick MidPoint ticks.
    ///
    /// # Arguments
    /// * `contract` - The [Contract] used as sample to query the available contracts. Typically, it will contain the [Contract]'s symbol, currency, security_type, and exchange.
    /// * `number_of_ticks` - number of ticks.
    /// * `ignore_size` - ignore size flag.
    pub fn tick_by_tick_midpoint<'a>(
        &'a self,
        contract: &Contract,
        number_of_ticks: i32,
        ignore_size: bool,
    ) -> Result<Subscription<'a, MidPoint>, Error> {
        realtime::tick_by_tick_midpoint(self, contract, number_of_ticks, ignore_size)
    }

    // == Internal Use ==

    #[cfg(test)]
    pub(crate) fn stubbed(message_bus: Arc<Mutex<dyn MessageBus>>, server_version: i32) -> Client {
        Client {
            server_version: server_version,
            connection_time: None,
            time_zone: None,
            managed_accounts: String::from(""),
            message_bus,
            client_id: 100,
            next_request_id: AtomicI32::new(9000),
            order_id: AtomicI32::new(-1),
        }
    }

    pub(crate) fn send_request(&self, request_id: i32, message: RequestMessage) -> Result<InternalSubscription, Error> {
        debug!("send_message({:?}, {:?})", request_id, message);
        self.message_bus.lock()?.send_request(request_id, &message)
    }

    pub(crate) fn send_order(&self, order_id: i32, message: RequestMessage) -> Result<InternalSubscription, Error> {
        debug!("send_order({:?}, {:?})", order_id, message);
        self.message_bus.lock()?.send_order_request(order_id, &message)
    }

    /// Sends request for the next valid order id.
    pub(crate) fn send_shared_request(&self, message_id: OutgoingMessages, message: RequestMessage) -> Result<InternalSubscription, Error> {
        self.message_bus.lock()?.send_shared_request(message_id, &message)
    }

    pub(crate) fn check_server_version(&self, version: i32, message: &str) -> Result<(), Error> {
        if version <= self.server_version {
            Ok(())
        } else {
            Err(Error::ServerVersion(version, self.server_version, message.into()))
        }
    }
}

impl Drop for Client {
    fn drop(&mut self) {
        debug!("dropping basic client")
    }
}

impl Debug for Client {
    fn fmt(&self, f: &mut std::fmt::Formatter<'_>) -> std::fmt::Result {
        f.debug_struct("Client")
            .field("server_version", &self.server_version)
            .field("server_time", &self.connection_time)
            .field("client_id", &self.client_id)
            .finish()
    }
}

/// Server sends data until not required
/// Supports the handling of responses from TWS.
/// Cancelled with dropped if not already cancelled.
///
#[allow(private_bounds)]
pub struct Subscription<'a, T: Subscribable<T>> {
    pub(crate) client: &'a Client,
    pub(crate) request_id: Option<i32>,
<<<<<<< HEAD
    pub(crate) order_id: Option<i32>,
    pub(crate) message_type: Option<OutgoingMessages>,
    pub(crate) responses: InternalSubscription,
=======
    pub(crate) subscription: InternalSubscription,
>>>>>>> e6eccb24
    pub(crate) phantom: PhantomData<T>,
}

#[allow(private_bounds)]
impl<'a, T: Subscribable<T>> Subscription<'a, T> {

    pub fn new(client:&Client, request_id: i32, subscription: InternalSubscription) -> Self {
        Subscription {
            client,
            request_id: Some(request_id),
            order_id: None,
            message_type: None,
            responses,
            phantom: PhantomData,
        }
    }

    /// Blocks until the item become available.
    pub fn next(&self) -> Option<T> {
        loop {
            if let Some(mut message) = self.subscription.next() {
                if T::RESPONSE_MESSAGE_IDS.contains(&message.message_type()) {
                    match T::decode(self.client.server_version(), &mut message) {
                        Ok(val) => return Some(val),
                        Err(err) => {
                            error!("error decoding execution data: {err}");
                        }
                    }
                } else if message.message_type() == IncomingMessages::Error {
                    let error_message = message.peek_string(4);
                    error!("{error_message}");
                    return None;
                } else {
                    error!("subscription iterator unexpected message: {message:?}");
                }
            } else {
                return None;
            }
        }
    }

    /// To request the next bar in a non-blocking manner.
    ///
    /// ```text
    /// //loop {
    ///    // Check if the next bar is available without waiting
    ///    //if let Some(bar) = subscription.try_next() {
    ///        // Process the available bar (e.g., use it in calculations)
    ///    //}
    ///    // Perform other work before checking for the next bar
    /// //}
    /// ```
    pub fn try_next(&self) -> Option<T> {
        if let Some(mut message) = self.subscription.try_next() {
            if message.message_type() == IncomingMessages::Error {
                error!("{}", message.peek_string(4));
                return None;
            }

            match T::decode(self.client.server_version(), &mut message) {
                Ok(val) => Some(val),
                Err(err) => {
                    error!("error decoding message: {err}");
                    None
                }
            }
        } else {
            None
        }
    }

    /// To request the next bar in a non-blocking manner.
    ///
    /// ```text
    /// //loop {
    ///    // Check if the next bar is available without waiting
    ///   // if let Some(bar) = subscription.next_timeout() {
    ///        // Process the available bar (e.g., use it in calculations)
    ///   // }
    ///    // Perform other work before checking for the next bar
    /// //}
    /// ```
    pub fn next_timeout(&self, timeout: Duration) -> Option<T> {
        if let Some(mut message) = self.subscription.next_timeout(timeout) {
            if message.message_type() == IncomingMessages::Error {
                error!("{}", message.peek_string(4));
                return None;
            }

            match T::decode(self.client.server_version(), &mut message) {
                Ok(val) => Some(val),
                Err(err) => {
                    error!("error decoding message: {err}");
                    None
                }
            }
        } else {
            None
        }
    }

    /// Cancel the subscription
    pub fn cancel(&self) -> Result<(), Error> {
<<<<<<< HEAD
        if let Some(request_id) = self.request_id {
            if let Ok(message) = T::cancel_message(self.client.server_version(), self.request_id) {
                self.client.message_bus.lock()?.cancel_subscription(request_id, &message)?;
            }
        } else if let Some(order_id) = self.order_id {
            if let Ok(message) = T::cancel_message(self.client.server_version(), self.request_id) {
                self.client.message_bus.lock()?.cancel_order_subscription(order_id, &message)?;
            }
        } else if let Some(message_type) = self.message_type {
            if let Ok(message) = T::cancel_message(self.client.server_version(), self.request_id) {
                self.client.message_bus.lock()?.cancel_shared_subscription(message_type, &message)?;
            }
        } else {
            debug!("Could not determine cancel method")
=======
        if let Ok(message) = T::cancel_message(self.client.server_version(), self.request_id) {
            self.client.send_message(message)?;
            self.subscription.cancel()?;
>>>>>>> e6eccb24
        }
        Ok(())
    }

    pub fn iter(&self) -> SubscriptionIter<T> {
        SubscriptionIter { subscription: self }
    }

    pub fn try_iter(&self) -> SubscriptionTryIter<T> {
        SubscriptionTryIter { subscription: self }
    }

    pub fn timeout_iter(&self, timeout: Duration) -> SubscriptionTimeoutIter<T> {
        SubscriptionTimeoutIter { subscription: self, timeout }
    }
}

impl<'a, T: Subscribable<T>> Drop for Subscription<'a, T> {
    fn drop(&mut self) {
        if let Err(err) = self.cancel() {
            error!("error cancelling subscription: {err}");
        }
    }
}

pub(crate) trait Subscribable<T> {
    const RESPONSE_MESSAGE_IDS: &[IncomingMessages];
    const CANCEL_MESSAGE_ID: Option<IncomingMessages> = None;

    fn decode(server_version: i32, message: &mut ResponseMessage) -> Result<T, Error>;
    fn cancel_message(_server_version: i32, _request_id: Option<i32>) -> Result<RequestMessage, Error> {
        Err(Error::Simple("not implemented".into()))
    }
}

/// Blocking iterator. Blocks until next item available.
#[allow(private_bounds)]
pub struct SubscriptionIter<'a, T: Subscribable<T>> {
    subscription: &'a Subscription<'a, T>,
}

impl<'a, T: Subscribable<T>> Iterator for SubscriptionIter<'a, T> {
    type Item = T;

    fn next(&mut self) -> Option<Self::Item> {
        self.subscription.next()
    }
}

impl<'a, T: Subscribable<T>> IntoIterator for &'a Subscription<'a, T> {
    type Item = T;
    type IntoIter = SubscriptionIter<'a, T>;

    fn into_iter(self) -> Self::IntoIter {
        self.iter()
    }
}

/// Non-Blocking iterator. Returns immediately if not available.
#[allow(private_bounds)]
pub struct SubscriptionTryIter<'a, T: Subscribable<T>> {
    subscription: &'a Subscription<'a, T>,
}

impl<'a, T: Subscribable<T>> Iterator for SubscriptionTryIter<'a, T> {
    type Item = T;

    fn next(&mut self) -> Option<Self::Item> {
        self.subscription.try_next()
    }
}

/// Blocks and waits for timeout
#[allow(private_bounds)]
pub struct SubscriptionTimeoutIter<'a, T: Subscribable<T>> {
    subscription: &'a Subscription<'a, T>,
    timeout: Duration,
}

impl<'a, T: Subscribable<T>> Iterator for SubscriptionTimeoutIter<'a, T> {
    type Item = T;

    fn next(&mut self) -> Option<Self::Item> {
        self.subscription.next_timeout(self.timeout)
    }
}

/// Marker trait for shared channels
pub trait SharesChannel {}

#[cfg(test)]
mod tests;<|MERGE_RESOLUTION|>--- conflicted
+++ resolved
@@ -976,26 +976,22 @@
 pub struct Subscription<'a, T: Subscribable<T>> {
     pub(crate) client: &'a Client,
     pub(crate) request_id: Option<i32>,
-<<<<<<< HEAD
     pub(crate) order_id: Option<i32>,
     pub(crate) message_type: Option<OutgoingMessages>,
     pub(crate) responses: InternalSubscription,
-=======
-    pub(crate) subscription: InternalSubscription,
->>>>>>> e6eccb24
     pub(crate) phantom: PhantomData<T>,
 }
 
 #[allow(private_bounds)]
 impl<'a, T: Subscribable<T>> Subscription<'a, T> {
 
-    pub fn new(client:&Client, request_id: i32, subscription: InternalSubscription) -> Self {
+    pub fn new(client:&'a Client, request_id: i32, subscription: InternalSubscription) -> Self {
         Subscription {
             client,
             request_id: Some(request_id),
             order_id: None,
             message_type: None,
-            responses,
+            responses: subscription,
             phantom: PhantomData,
         }
     }
@@ -1003,7 +999,7 @@
     /// Blocks until the item become available.
     pub fn next(&self) -> Option<T> {
         loop {
-            if let Some(mut message) = self.subscription.next() {
+            if let Some(mut message) = self.responses.next() {
                 if T::RESPONSE_MESSAGE_IDS.contains(&message.message_type()) {
                     match T::decode(self.client.server_version(), &mut message) {
                         Ok(val) => return Some(val),
@@ -1036,7 +1032,7 @@
     /// //}
     /// ```
     pub fn try_next(&self) -> Option<T> {
-        if let Some(mut message) = self.subscription.try_next() {
+        if let Some(mut message) = self.responses.try_next() {
             if message.message_type() == IncomingMessages::Error {
                 error!("{}", message.peek_string(4));
                 return None;
@@ -1066,7 +1062,7 @@
     /// //}
     /// ```
     pub fn next_timeout(&self, timeout: Duration) -> Option<T> {
-        if let Some(mut message) = self.subscription.next_timeout(timeout) {
+        if let Some(mut message) = self.responses.next_timeout(timeout) {
             if message.message_type() == IncomingMessages::Error {
                 error!("{}", message.peek_string(4));
                 return None;
@@ -1086,7 +1082,6 @@
 
     /// Cancel the subscription
     pub fn cancel(&self) -> Result<(), Error> {
-<<<<<<< HEAD
         if let Some(request_id) = self.request_id {
             if let Ok(message) = T::cancel_message(self.client.server_version(), self.request_id) {
                 self.client.message_bus.lock()?.cancel_subscription(request_id, &message)?;
@@ -1101,11 +1096,6 @@
             }
         } else {
             debug!("Could not determine cancel method")
-=======
-        if let Ok(message) = T::cancel_message(self.client.server_version(), self.request_id) {
-            self.client.send_message(message)?;
-            self.subscription.cancel()?;
->>>>>>> e6eccb24
         }
         Ok(())
     }
