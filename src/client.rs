--- conflicted
+++ resolved
@@ -382,11 +382,7 @@
 
     /// Requests contract information.
     ///
-<<<<<<< HEAD
-    /// Provides all the contracts matching the contract provided. It can also be used to retrieve complete options and futures chains. Though it is now (in API version > 9.72.12) advised to use [`option_chain()`] for that purpose.
-=======
     /// Provides all the contracts matching the contract provided. It can also be used to retrieve complete options and futures chains. Though it is now (in API version > 9.72.12) advised to use [Client::option_chain] for that purpose.
->>>>>>> b83d44c4
     ///
     /// # Arguments
     /// * `contract` - The [Contract] used as sample to query the available contracts. Typically, it will contain the [Contract]'s symbol, currency, security_type, and exchange.
@@ -1131,86 +1127,10 @@
     /// let ignore_size = false;
     ///
     /// let subscription = client.tick_by_tick_all_last(&contract, number_of_ticks, ignore_size)
-<<<<<<< HEAD
-    ///     .expect("tick-by-tick all_last data request failed");
-    ///
-    /// for tick in subscription.iter().take(number_of_ticks as usize) { // Take to limit example output
-    ///     println!("AllLast Tick: {:?}", tick);
-    /// }
-    /// ```
-    /// * `contract`        - The [Contract] for which to request tick-by-tick data.
-    /// * `number_of_ticks` - The number of ticks to retrieve. TWS usually limits this to 1000.
-    /// * `ignore_size`     - Specifies if tick sizes should be ignored (typically true for BidAsk ticks to get changes based on price).
-    ///
-    /// # Examples
-    ///
-    /// ```no_run
-    /// use ibapi::Client;
-    /// use ibapi::contracts::Contract;
-    ///
-    /// let client = Client::connect("127.0.0.1:4002", 100).expect("connection failed");
-    ///
-    /// let contract = Contract::stock("AAPL");
-    /// let number_of_ticks = 10; // Request a small number of ticks for the example
-    /// let ignore_size = true;
-    ///
-    /// let subscription = client.tick_by_tick_bid_ask(&contract, number_of_ticks, ignore_size)
-    ///     .expect("tick-by-tick bid_ask data request failed");
-    ///
-    /// for tick in subscription.iter().take(number_of_ticks as usize) { // Take to limit example output
-    ///     println!("BidAsk Tick: {:?}", tick);
-    /// }
-    /// ```
-    /// * `contract`        - The [Contract] for which to request tick-by-tick data.
-    /// * `number_of_ticks` - The number of ticks to retrieve. TWS usually limits this to 1000.
-    /// * `ignore_size`     - Specifies if tick sizes should be ignored (typically false for Last ticks).
-    ///
-    /// # Examples
-    ///
-    /// ```no_run
-    /// use ibapi::Client;
-    /// use ibapi::contracts::Contract;
-    ///
-    /// let client = Client::connect("127.0.0.1:4002", 100).expect("connection failed");
-    ///
-    /// let contract = Contract::stock("AAPL");
-    /// let number_of_ticks = 10; // Request a small number of ticks for the example
-    /// let ignore_size = false;
-    ///
-    /// let subscription = client.tick_by_tick_last(&contract, number_of_ticks, ignore_size)
-    ///     .expect("tick-by-tick last data request failed");
-    ///
-    /// for tick in subscription.iter().take(number_of_ticks as usize) { // Take to limit example output
-    ///     println!("Last Tick: {:?}", tick);
-    /// }
-    /// ```
-    /// * `contract`        - The [Contract] for which to request tick-by-tick data.
-    /// * `number_of_ticks` - The number of ticks to retrieve. TWS usually limits this to 1000.
-    /// * `ignore_size`     - Usually not applicable or set to false for MidPoint ticks.
-    ///
-    /// # Examples
-    ///
-    /// ```no_run
-    /// use ibapi::Client;
-    /// use ibapi::contracts::Contract;
-    ///
-    /// let client = Client::connect("127.0.0.1:4002", 100).expect("connection failed");
-    ///
-    /// let contract = Contract::stock("AAPL");
-    /// let number_of_ticks = 10; // Request a small number of ticks for the example
-    /// let ignore_size = false; // Typically false for MidPoint
-    ///
-    /// let subscription = client.tick_by_tick_midpoint(&contract, number_of_ticks, ignore_size)
-    ///     .expect("tick-by-tick midpoint data request failed");
-    ///
-    /// for tick in subscription.iter().take(number_of_ticks as usize) { // Take to limit example output
-    ///     println!("MidPoint Tick: {:?}", tick);
-=======
     ///     .expect("tick-by-tick all last data request failed");
     ///
     /// for tick in subscription.iter().take(number_of_ticks as usize) { // Take to limit example output
     ///     println!("All Last Tick: {:?}", tick);
->>>>>>> b83d44c4
     /// }
     /// ```
     pub fn tick_by_tick_all_last<'a>(
@@ -1526,53 +1446,31 @@
     ///
     /// ```no_run
     /// use ibapi::Client;
-<<<<<<< HEAD
     /// use ibapi::contracts::Contract; // Or remove if conId is always known
-=======
-    /// // use ibapi::contracts::Contract; // Only if deriving conId; remove if conId is directly known.
->>>>>>> b83d44c4
     /// use time::macros::datetime;
     ///
     /// let client = Client::connect("127.0.0.1:4002", 100).expect("connection failed");
     ///
     /// // Example: Fetch historical news for a known contract ID (e.g., AAPL's conId)
-<<<<<<< HEAD
-    /// let contract_id = 265598; 
-    /// let provider_codes = &["DJNL", "BRFG"]; // Example provider codes
-    /// // Define a past date range for the news query
-    /// let start_time = datetime!(2023-01-01 0:00 UTC); 
-    /// let end_time = datetime!(2023-01-02 0:00 UTC);
-    /// let total_results = 5; // Request a small number of articles for the example
-=======
     /// let contract_id = 265598;
     /// let provider_codes = &["DJNL", "BRFG"]; // Example provider codes
     /// // Define a past date range for the news query
     /// let start_time = datetime!(2023-01-01 0:00 UTC);
     /// let end_time = datetime!(2023-01-02 0:00 UTC);
     /// let total_results = 5u8; // Request a small number of articles for the example
->>>>>>> b83d44c4
     ///
     /// let articles_subscription = client.historical_news(
     ///     contract_id,
     ///     provider_codes,
     ///     start_time,
     ///     end_time,
-<<<<<<< HEAD
-    ///     total_results, // u8, so cast if needed from a different type
-=======
     ///     total_results,
->>>>>>> b83d44c4
     /// ).expect("request historical news failed");
     ///
     /// println!("Requested historical news articles:");
     /// for article in articles_subscription.iter().take(total_results as usize) {
-<<<<<<< HEAD
-    ///     println!("- Headline: {}, ID: {}, Provider: {}, Time: {}", 
-    ///              article.headline, article.article_id, article.provider_code, article.article_date);
-=======
     ///     println!("- Headline: {}, ID: {}, Provider: {}, Time: {}",
     ///              article.headline, article.article_id, article.provider_code, article.time);
->>>>>>> b83d44c4
     /// }
     /// ```
     pub fn historical_news(
@@ -1708,7 +1606,7 @@
     ///         }
     ///         // In a real application, you might continuously iterate or handle updates.
     ///         // Remember to cancel the subscription when no longer needed if it's continuous.
-    ///         // subscription.cancel(); 
+    ///         // subscription.cancel();
     ///     }
     ///     Err(e) => {
     ///         eprintln!("Failed to start scanner subscription: {}", e);
