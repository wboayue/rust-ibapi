use std::collections::VecDeque;
use std::fmt::Debug;

use log::{error, warn};
use time::{Date, OffsetDateTime};
use time_tz::Tz;

use crate::client::transport::ResponseIterator;
use crate::contracts::Contract;
use crate::messages::{IncomingMessages, RequestMessage, ResponseMessage};
use crate::{server_versions, Client, Error, ToField};

mod decoders;
mod encoders;
#[cfg(test)]
mod tests;

/// Bar describes the historical data bar.
#[derive(Clone, Debug)]
pub struct Bar {
    /// The bar's date and time (either as a yyyymmss hh:mm:ss formatted string or as system time according to the request). Time zone is the TWS time zone chosen on login.
    // pub time: OffsetDateTime,
    pub date: OffsetDateTime,
    /// The bar's open price.
    pub open: f64,
    /// The bar's high price.
    pub high: f64,
    /// The bar's low price.
    pub low: f64,
    /// The bar's close price.
    pub close: f64,
    /// The bar's traded volume if available (only available for TRADES)
    pub volume: f64,
    /// The bar's Weighted Average Price (only available for TRADES)
    pub wap: f64,
    /// The number of trades during the bar's timespan (only available for TRADES)
    pub count: i32,
}

#[derive(Clone, Debug, Copy)]
pub enum BarSize {
    Sec,
    Sec5,
    Sec15,
    Sec30,
    Min,
    Min2,
    Min3,
    Min5,
    Min15,
    Min20,
    Min30,
    Hour,
    Hour2,
    Hour3,
    Hour4,
    Hour8,
    Day,
    Week,
    Month,
}

impl ToString for BarSize {
    fn to_string(&self) -> String {
        match self {
            Self::Sec => "1 sec".into(),
            Self::Sec5 => "5 secs".into(),
            Self::Sec15 => "15 secs".into(),
            Self::Sec30 => "30 secs".into(),
            Self::Min => "1 min".into(),
            Self::Min2 => "2 mins".into(),
            Self::Min3 => "3 mins".into(),
            Self::Min5 => "5 mins".into(),
            Self::Min15 => "15 mins".into(),
            Self::Min20 => "20 mins".into(),
            Self::Min30 => "30 mins".into(),
            Self::Hour => "1 hour".into(),
            Self::Hour2 => "2 hours".into(),
            Self::Hour3 => "3 hours".into(),
            Self::Hour4 => "4 hours".into(),
            Self::Hour8 => "8 hours".into(),
            Self::Day => "1 day".into(),
            Self::Week => "1 week".into(),
            Self::Month => "1 month".into(),
        }
    }
}

impl ToField for BarSize {
    fn to_field(&self) -> String {
        self.to_string()
    }
}

#[derive(Clone, Debug, Copy)]
pub struct Duration {
    value: i32,
    unit: char,
}

impl Duration {
    pub const SECOND: Self = Self::seconds(1);
    pub const DAY: Self = Self::days(1);
    pub const WEEK: Self = Self::weeks(1);
    pub const MONTH: Self = Self::months(1);
    pub const YEAR: Self = Self::years(1);

    pub const fn seconds(seconds: i32) -> Self {
        Self { value: seconds, unit: 'S' }
    }

    pub const fn days(days: i32) -> Self {
        Self { value: days, unit: 'D' }
    }

    pub const fn weeks(weeks: i32) -> Self {
        Self { value: weeks, unit: 'W' }
    }

    pub const fn months(months: i32) -> Self {
        Self { value: months, unit: 'M' }
    }

    pub const fn years(years: i32) -> Self {
        Self { value: years, unit: 'Y' }
    }
}

impl ToString for Duration {
    fn to_string(&self) -> String {
        format!("{} {}", self.value, self.unit)
    }
}

impl ToField for Duration {
    fn to_field(&self) -> String {
        self.to_string()
    }
}
pub trait ToDuration {
    fn seconds(&self) -> Duration;
    fn days(&self) -> Duration;
    fn weeks(&self) -> Duration;
    fn months(&self) -> Duration;
    fn years(&self) -> Duration;
}

impl ToDuration for i32 {
    fn seconds(&self) -> Duration {
        Duration::seconds(*self)
    }

    fn days(&self) -> Duration {
        Duration::days(*self)
    }

    fn weeks(&self) -> Duration {
        Duration::weeks(*self)
    }

    fn months(&self) -> Duration {
        Duration::months(*self)
    }

    fn years(&self) -> Duration {
        Duration::years(*self)
    }
}

#[derive(Debug)]
struct HistogramData {
    pub price: f64,
    pub count: i32,
}

#[derive(Clone, Debug)]
pub struct HistoricalData {
    pub start: OffsetDateTime,
    pub end: OffsetDateTime,
    pub bars: Vec<Bar>,
}

#[derive(Debug)]
pub struct Schedule {
    pub start: OffsetDateTime,
    pub end: OffsetDateTime,
    pub time_zone: String,
    pub sessions: Vec<Session>,
}

#[derive(Debug)]
pub struct Session {
    pub reference: Date,
    pub start: OffsetDateTime,
    pub end: OffsetDateTime,
}

/// The historical tick's description. Used when requesting historical tick data with whatToShow = MIDPOINT
#[derive(Debug)]
pub struct TickMidpoint {
    /// timestamp of the historical tick.
    pub timestamp: OffsetDateTime,
    /// historical tick price.
    pub price: f64,
    /// historical tick size
    pub size: i32,
}

/// The historical tick's description. Used when requesting historical tick data with whatToShow = BID_ASK.
#[derive(Debug)]
pub struct TickBidAsk {
    /// Timestamp of the historical tick.
    pub timestamp: OffsetDateTime,
    /// Tick attributes of historical bid/ask tick.
    pub tick_attribute_bid_ask: TickAttributeBidAsk,
    /// Bid price of the historical tick.
    pub price_bid: f64,
    /// Ask price of the historical tick.
    pub price_ask: f64,
    /// Bid size of the historical tick
    pub size_bid: i32,
    /// ask size of the historical tick
    pub size_ask: i32,
}

#[derive(Debug, PartialEq)]
pub struct TickAttributeBidAsk {
    pub bid_past_low: bool,
    pub ask_past_high: bool,
}

/// The historical last tick's description. Used when requesting historical tick data with whatToShow = TRADES.
#[derive(Debug)]
pub struct TickLast {
    /// Timestamp of the historical tick.
    pub timestamp: OffsetDateTime,
    /// Tick attributes of historical bid/ask tick.
    pub tick_attribute_last: TickAttributeLast,
    /// Last price of the historical tick.
    pub price: f64,
    /// Last size of the historical tick.
    pub size: i32,
    /// Source exchange of the historical tick.
    pub exchange: String,
    /// Conditions of the historical tick. Refer to Trade Conditions page for more details: <https://www.interactivebrokers.com/en/index.php?f=7235>.
    pub special_conditions: String,
}

#[derive(Debug, PartialEq)]
pub struct TickAttributeLast {
    pub past_limit: bool,
    pub unreported: bool,
}

#[derive(Clone, Debug, Copy, PartialEq)]
pub enum WhatToShow {
    Trades,
    MidPoint,
    Bid,
    Ask,
    BidAsk,
    HistoricalVolatility,
    OptionImpliedVolatility,
    FeeRate,
    Schedule,
}

impl ToString for WhatToShow {
    fn to_string(&self) -> String {
        match self {
            Self::Trades => "TRADES".to_string(),
            Self::MidPoint => "MIDPOINT".to_string(),
            Self::Bid => "BID".to_string(),
            Self::Ask => "ASK".to_string(),
            Self::BidAsk => "BID_ASK".to_string(),
            Self::HistoricalVolatility => "HISTORICAL_VOLATILITY".to_string(),
            Self::OptionImpliedVolatility => "OPTION_IMPLIED_VOLATILITY".to_string(),
            Self::FeeRate => "FEE_RATE".to_string(),
            Self::Schedule => "SCHEDULE".to_string(),
        }
    }
}

impl ToField for WhatToShow {
    fn to_field(&self) -> String {
        self.to_string()
    }
}

impl ToField for Option<WhatToShow> {
    fn to_field(&self) -> String {
        match self {
            Some(what_to_show) => what_to_show.to_string(),
            None => "".into(),
        }
    }
}

// Returns the timestamp of earliest available historical data for a contract and data type.
pub(crate) fn head_timestamp(client: &Client, contract: &Contract, what_to_show: WhatToShow, use_rth: bool) -> Result<OffsetDateTime, Error> {
    client.check_server_version(server_versions::REQ_HEAD_TIMESTAMP, "It does not support head time stamp requests.")?;

    let request_id = client.next_request_id();
    let request = encoders::encode_request_head_timestamp(request_id, contract, what_to_show, use_rth)?;

    let mut messages = client.send_request(request_id, request)?;

    if let Some(mut message) = messages.next() {
        decoders::decode_head_timestamp(&mut message)
    } else {
        Err(Error::Simple("did not receive head timestamp message".into()))
    }
}

/// Returns data histogram of specified contract
fn _histogram_data(_client: &Client, _contract: &Contract, _use_rth: bool, _period: &str) -> Result<HistogramDataIterator, Error> {
    // " S (seconds) - " D (days)
    // " W (weeks) - " M (months)
    // " Y (years)
    Err(Error::NotImplemented)
}

// https://interactivebrokers.github.io/tws-api/historical_bars.html#hd_duration
pub(crate) fn historical_data(
    client: &Client,
    contract: &Contract,
    end_date: Option<OffsetDateTime>,
    duration: Duration,
    bar_size: BarSize,
    what_to_show: Option<WhatToShow>,
    use_rth: bool,
) -> Result<HistoricalData, Error> {
    if !contract.trading_class.is_empty() || contract.contract_id > 0 {
        client.check_server_version(
            server_versions::TRADING_CLASS,
            "It does not support contract_id nor trading class parameters when requesting historical data.",
        )?;
    }

    if what_to_show == Some(WhatToShow::Schedule) {
        client.check_server_version(
            server_versions::HISTORICAL_SCHEDULE,
            "It does not support requesting of historical schedule.",
        )?;
    }

    let request_id = client.next_request_id();
    let request = encoders::encode_request_historical_data(
        client.server_version(),
        request_id,
        contract,
        end_date,
        duration,
        bar_size,
        what_to_show,
        use_rth,
        false,
        Vec::<crate::contracts::TagValue>::default(),
    )?;

    let mut messages = client.send_request(request_id, request)?;

    if let Some(mut message) = messages.next() {
        let time_zone = if let Some(tz) = client.time_zone {
            tz
        } else {
<<<<<<< HEAD
=======
            warn!("server timezone unknown. assuming UTC, but that may be incorrect!");
>>>>>>> a9c5fb49
            time_tz::timezones::db::UTC
        };
        match message.message_type() {
            IncomingMessages::HistoricalData => decoders::decode_historical_data(client.server_version, time_zone, &mut message),
            IncomingMessages::Error => Err(Error::Simple(message.peek_string(4))),
            _ => Err(Error::Simple(format!("unexpected message: {:?}", message.message_type()))),
        }
    } else {
        Err(Error::Simple("did not receive historical data response".into()))
    }
}

pub(crate) fn historical_schedule(
    client: &Client,
    contract: &Contract,
    end_date: Option<OffsetDateTime>,
    duration: Duration,
) -> Result<Schedule, Error> {
    if !contract.trading_class.is_empty() || contract.contract_id > 0 {
        client.check_server_version(
            server_versions::TRADING_CLASS,
            "It does not support contract_id nor trading class parameters when requesting historical data.",
        )?;
    }

    client.check_server_version(
        server_versions::HISTORICAL_SCHEDULE,
        "It does not support requesting of historical schedule.",
    )?;

    let request_id = client.next_request_id();
    let request = encoders::encode_request_historical_data(
        client.server_version(),
        request_id,
        contract,
        end_date,
        duration,
        BarSize::Day,
        Some(WhatToShow::Schedule),
        true,
        false,
        Vec::<crate::contracts::TagValue>::default(),
    )?;

    let mut messages = client.send_request(request_id, request)?;

    if let Some(mut message) = messages.next() {
        match message.message_type() {
            IncomingMessages::HistoricalSchedule => decoders::decode_historical_schedule(&mut message),
            IncomingMessages::Error => Err(Error::Simple(message.peek_string(4))),
            _ => Err(Error::Simple(format!("unexpected message: {:?}", message.message_type()))),
        }
    } else {
        Err(Error::Simple("did not receive historical schedule response".into()))
    }
}

pub(crate) fn historical_ticks_bid_ask(
    client: &Client,
    contract: &Contract,
    start: Option<OffsetDateTime>,
    end: Option<OffsetDateTime>,
    number_of_ticks: i32,
    use_rth: bool,
    ignore_size: bool,
) -> Result<TickIterator<TickBidAsk>, Error> {
    client.check_server_version(server_versions::HISTORICAL_TICKS, "It does not support historical ticks request.")?;

    let request_id = client.next_request_id();
    let message = encoders::encode_request_historical_ticks(
        request_id,
        contract,
        start,
        end,
        number_of_ticks,
        WhatToShow::BidAsk,
        use_rth,
        ignore_size,
    )?;

    let messages = client.send_request(request_id, message)?;

    Ok(TickIterator::new(messages))
}

pub(crate) fn historical_ticks_mid_point(
    client: &Client,
    contract: &Contract,
    start: Option<OffsetDateTime>,
    end: Option<OffsetDateTime>,
    number_of_ticks: i32,
    use_rth: bool,
) -> Result<TickIterator<TickMidpoint>, Error> {
    client.check_server_version(server_versions::HISTORICAL_TICKS, "It does not support historical ticks request.")?;

    let request_id = client.next_request_id();
    let message = encoders::encode_request_historical_ticks(request_id, contract, start, end, number_of_ticks, WhatToShow::MidPoint, use_rth, false)?;

    let messages = client.send_request(request_id, message)?;

    Ok(TickIterator::new(messages))
}

pub(crate) fn historical_ticks_trade(
    client: &Client,
    contract: &Contract,
    start: Option<OffsetDateTime>,
    end: Option<OffsetDateTime>,
    number_of_ticks: i32,
    use_rth: bool,
) -> Result<TickIterator<TickLast>, Error> {
    client.check_server_version(server_versions::HISTORICAL_TICKS, "It does not support historical ticks request.")?;

    let request_id = client.next_request_id();
    let message = encoders::encode_request_historical_ticks(request_id, contract, start, end, number_of_ticks, WhatToShow::Trades, use_rth, false)?;

    let messages = client.send_request(request_id, message)?;

    Ok(TickIterator::new(messages))
}

pub(crate) trait TickDecoder<T> {
    fn decode(message: &mut ResponseMessage) -> Result<(Vec<T>, bool), Error>;
    fn message_type() -> IncomingMessages;
}

impl TickDecoder<TickBidAsk> for TickBidAsk {
    fn decode(message: &mut ResponseMessage) -> Result<(Vec<TickBidAsk>, bool), Error> {
        decoders::decode_historical_ticks_bid_ask(message)
    }
    fn message_type() -> IncomingMessages {
        IncomingMessages::HistoricalTickBidAsk
    }
}

impl TickDecoder<TickLast> for TickLast {
    fn decode(message: &mut ResponseMessage) -> Result<(Vec<TickLast>, bool), Error> {
        decoders::decode_historical_ticks_last(message)
    }
    fn message_type() -> IncomingMessages {
        IncomingMessages::HistoricalTickLast
    }
}

impl TickDecoder<TickMidpoint> for TickMidpoint {
    fn decode(message: &mut ResponseMessage) -> Result<(Vec<TickMidpoint>, bool), Error> {
        decoders::decode_historical_ticks_mid_point(message)
    }
    fn message_type() -> IncomingMessages {
        IncomingMessages::HistoricalTick
    }
}

pub(crate) struct TickIterator<T: TickDecoder<T>> {
    done: bool,
    messages: ResponseIterator,
    buffer: VecDeque<T>,
}

impl<T: TickDecoder<T>> TickIterator<T> {
    fn new(messages: ResponseIterator) -> Self {
        Self {
            done: false,
            messages,
            buffer: VecDeque::new(),
        }
    }
}

impl<T: TickDecoder<T> + Debug> Iterator for TickIterator<T> {
    type Item = T;

    fn next(&mut self) -> Option<Self::Item> {
        if !self.buffer.is_empty() {
            return self.buffer.pop_front();
        }

        if self.done {
            return None;
        }

        loop {
            match self.messages.next() {
                Some(mut message) => {
                    if message.message_type() == Self::Item::message_type() {
                        let (ticks, done) = Self::Item::decode(&mut message).unwrap();

                        self.buffer.append(&mut ticks.into());
                        self.done = done;

                        if self.buffer.is_empty() && self.done {
                            return None;
                        }

                        if !self.buffer.is_empty() {
                            return self.buffer.pop_front();
                        }
                    } else if message.message_type() == IncomingMessages::Error {
                        error!("error reading ticks: {:?}", message.peek_string(4));
                        return None;
                    } else {
                        error!("unexpected message: {:?}", message)
                    }
                }
                None => return None,
            }
        }
    }
}

struct HistogramDataIterator {}<|MERGE_RESOLUTION|>--- conflicted
+++ resolved
@@ -364,10 +364,7 @@
         let time_zone = if let Some(tz) = client.time_zone {
             tz
         } else {
-<<<<<<< HEAD
-=======
             warn!("server timezone unknown. assuming UTC, but that may be incorrect!");
->>>>>>> a9c5fb49
             time_tz::timezones::db::UTC
         };
         match message.message_type() {
