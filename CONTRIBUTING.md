# Contributing to rust-ibapi

## Table of Contents
- [Overview](#overview)
- [Getting Started](#getting-started)
- [Coding Standards](#coding-standards)
- [Domain Type Pattern](#domain-type-pattern)
- [Sync/Async Architecture](#syncasync-architecture)
- [Core Components](#core-components)
- [Request and Response Handling](#request-and-response-handling)
- [Extending the API](#extending-the-api)
- [Troubleshooting](#troubleshooting)
- [Creating and Publishing Releases](#creating-and-publishing-releases)

## Overview

The API is designed to provide a robust, efficient, and flexible interface for communicating with TWS (Trader Workstation) or IB Gateway. This API allows developers to build trading applications in Rust, leveraging its performance and safety features. The architecture supports both **synchronous** (thread-based) and **asynchronous** (tokio-based) operation modes through feature flags.

### Architecture Overview

The rust-ibapi crate supports two mutually exclusive modes:
- **Sync mode** (default): Uses threads and crossbeam channels
- **Async mode**: Uses tokio tasks and mpsc channels

**Core Components:**
- **Client**: Main interface for user interactions (adapts to sync/async mode)
- **MessageBus**: Handles connection and message routing (runs on thread/task)
- **Common Utilities**: Shared patterns and helpers for both modes

The MessageBus establishes the connection to TWS, sends messages from the client to TWS, and listens for and routes messages from TWS to the client via channels.

## Getting Started

1. [Install Rust](https://www.rust-lang.org/tools/install).

2. Install additional development tools:

* [cargo-tarpaulin](https://github.com/xd009642/tarpaulin) for code coverage analysis.
* [cargo-audit](https://rustsec.org/) for checking vulnerabilities in dependencies.

```bash
cargo install cargo-tarpaulin
cargo install cargo-audit
```

3. Create a [fork](https://docs.github.com/en/pull-requests/collaborating-with-pull-requests/working-with-forks/fork-a-repo) of the repository.

4. Clone your fork and make sure tests are working:

```bash
git clone https://github.com/<your-github-username>/rust-ibapi
cd rust-ibapi

# Test sync mode (default)
cargo test

# Test async mode
<<<<<<< HEAD
cargo test --features async
=======
cargo test --no-default-features --features async
>>>>>>> bad367d6
```

5. Set up your development environment:
   - We recommend using an IDE with Rust support, such as VS Code with the rust-analyzer extension.
   - Configure your IDE to use rustfmt and clippy for code formatting and linting.

6. Make your changes.

* Ensure tests are still passing and coverage hasn't dropped:

```bash
# Test both sync and async modes
cargo test
<<<<<<< HEAD
cargo test --features async

# Check for linting issues
cargo clippy
cargo clippy --features async
=======
cargo test --no-default-features --features async

# Check for linting issues
cargo clippy
cargo clippy --no-default-features --features async
>>>>>>> bad367d6

# Format code
cargo fmt

# Generate coverage report
cargo tarpaulin -o html
```

* The coverage report will be saved as tarpaulin-report.html. Open it in your browser to view the coverage details.

7. Submit a Pull Request

* Follow GitHub's guide on [creating a pull request from a fork](https://docs.github.com/en/pull-requests/collaborating-with-pull-requests/proposing-changes-to-your-work-with-pull-requests/creating-a-pull-request-from-a-fork).

## Coding Standards

We follow the [Rust API Guidelines](https://rust-lang.github.io/api-guidelines/). Please ensure your code adheres to these guidelines. Use `cargo fmt` to format your code and `cargo clippy` to catch common mistakes and improve your Rust code.

## Domain Type Pattern

The codebase uses a newtype pattern for domain-specific types to provide type safety and clarity. This pattern should be followed when adding new domain types.

### Example Implementation

```rust
use std::fmt;
use std::ops::Deref;

/// Account identifier
#[derive(Debug, Clone, PartialEq, Eq, Hash)]
pub struct AccountId(pub String);

impl Deref for AccountId {
    type Target = str;

    fn deref(&self) -> &Self::Target {
        &self.0
    }
}

impl fmt::Display for AccountId {
    fn fmt(&self, f: &mut fmt::Formatter<'_>) -> fmt::Result {
        write!(f, "{}", self.0)
    }
}

impl From<String> for AccountId {
    fn from(s: String) -> Self {
        Self(s)
    }
}

impl From<&str> for AccountId {
    fn from(s: &str) -> Self {
        Self(s.to_string())
    }
}
```

### Key Components

1. **Newtype Wrapper**: Use a tuple struct with a single field (e.g., `AccountId(pub String)`)
2. **Common Traits**: Implement the following traits as appropriate:
   - `Debug`, `Clone`, `PartialEq`, `Eq`, `Hash` - Usually derived
   - `Deref` - Allows transparent access to the inner type's methods
   - `Display` - For user-friendly string representation
   - `From<T>` - For ergonomic conversions from the inner type

3. **Benefits**:
   - **Type Safety**: Prevents mixing up different types of IDs or values
   - **Self-Documenting**: Function signatures clearly indicate expected types
   - **Zero-Cost Abstraction**: No runtime overhead compared to using raw types
   - **IDE Support**: Better autocomplete and type hints

### When to Use This Pattern

Apply this pattern when you have:
- Domain-specific identifiers (AccountId, OrderId, TickerId)
- Domain-specific codes or keys (ModelCode, Symbol)
- Values that could be confused if using primitive types
- Values that benefit from additional type safety

### Testing Domain Types

Include comprehensive tests for your domain types:

```rust
#[cfg(test)]
mod tests {
    use super::*;

    #[test]
    fn test_deref() {
        let id = AccountId("U123456".to_string());
        assert_eq!(&*id, "U123456");
        assert_eq!(id.len(), 7);  // Uses str method via Deref
    }

    #[test]
    fn test_display() {
        let id = AccountId("U123456".to_string());
        assert_eq!(format!("{}", id), "U123456");
    }

    #[test]
    fn test_from_string() {
        let id = AccountId::from("U123456".to_string());
        assert_eq!(id.0, "U123456");
    }

    #[test]
    fn test_equality() {
        let id1 = AccountId::from("U123456");
        let id2 = AccountId::from("U123456");
        assert_eq!(id1, id2);
    }
}
```

## Sync/Async Architecture

The codebase supports both synchronous and asynchronous operation modes through feature flags. This dual-mode architecture requires specific patterns and organization to maintain consistency and avoid code duplication.

### Feature Flags

The library uses mutually exclusive feature flags:
- **`sync`** (default): Traditional synchronous API using threads
- **`async`**: Asynchronous API using tokio

When both features are enabled, async takes precedence. This allows users to simply add `--features async` without needing `--no-default-features`.

```bash
# Build with sync mode (default)
cargo build

<<<<<<< HEAD
# Build with async mode (async takes precedence when both features enabled)
cargo build --features async

# Build examples for async mode
cargo run --features async --example async_connect
=======
# Build with async mode
cargo build --no-default-features --features async

# Build examples for async mode
cargo run --no-default-features --features async --example async_connect
>>>>>>> bad367d6
```

### Module Organization

Each API module follows a consistent structure to support both modes:

```
src/<module>/
├── mod.rs         # Public types and module exports
├── common/        # Shared implementation details
│   ├── mod.rs     # Export encoders/decoders
│   ├── encoders.rs # Message encoding functions
│   ├── decoders.rs # Message decoding functions
<<<<<<< HEAD
│   ├── test_tables.rs # Shared test cases (optional)
│   └── test_data.rs # Common test fixtures (optional)
=======
│   └── test_data.rs # Shared test fixtures (optional)
>>>>>>> bad367d6
├── sync.rs        # Synchronous implementation
└── async.rs       # Asynchronous implementation
```

### Module Structure Pattern

Follow this pattern when creating new modules:

```rust
// src/<module>/mod.rs
//! Module description

// Common implementation modules
mod common;

// Feature-specific implementations
#[cfg(all(feature = "sync", not(feature = "async")))]
mod sync;

#[cfg(feature = "async")]
mod r#async;

// Public types - always available regardless of feature flags
#[derive(Debug)]
pub struct MyData {
    pub field: String,
}

// Re-export API functions based on active feature
#[cfg(all(feature = "sync", not(feature = "async")))]
pub use sync::{my_function};

#[cfg(feature = "async")]
pub use r#async::{my_function};
```

### Feature Guard Pattern

**CRITICAL**: When adding new sync-specific code, ALWAYS use:

```rust
#[cfg(all(feature = "sync", not(feature = "async")))]
```

**NOT** just:
```rust
#[cfg(feature = "sync")]  // DON'T use this alone!
```

This ensures that async mode properly overrides sync mode when both features are enabled.

For async-specific code, use:
```rust
#[cfg(feature = "async")]
```

### Common Utilities

The `src/common/` directory contains shared utilities used by both sync and async implementations:

#### Error Helpers (`src/common/error_helpers.rs`)

Provides validation and error handling utilities:

```rust
use crate::common::error_helpers;

// Validate required parameters
<<<<<<< HEAD
let value = error_helpers::require(some_option, "parameter is required")?;

// Validate with custom logic
let valid_value = error_helpers::require_with(some_option, || {
    "value must meet custom criteria".to_string()
})?;
=======
let request_id = error_helpers::require_request_id_for(request_id, "my operation")?;

// Validate ranges
let port = error_helpers::require_range(port, 1, 65535, "port")?;

// Validate with custom logic
let value = error_helpers::require_with(value, |v| v > 0, "value must be positive")?;
>>>>>>> bad367d6
```

#### Request Helpers (`src/common/request_helpers.rs`)

<<<<<<< HEAD
Provides common request patterns for both sync and async modes:
=======
Provides common request patterns:
>>>>>>> bad367d6

```rust
use crate::common::request_helpers;

<<<<<<< HEAD
// For one-shot requests with retry logic (sync)
=======
// For one-shot requests with retry logic
>>>>>>> bad367d6
pub fn my_api_call(client: &Client) -> Result<MyData, Error> {
    request_helpers::one_shot_with_retry(
        client,
        OutgoingMessages::MyRequest,
        || encode_my_request(client.next_request_id()),
        |message| decode_my_response(message),
        || Err(Error::UnexpectedEndOfStream),
    )
}

<<<<<<< HEAD
// For one-shot requests with retry logic (async)
pub async fn my_api_call(client: &Client) -> Result<MyData, Error> {
    request_helpers::one_shot_with_retry(
        client,
        OutgoingMessages::MyRequest,
        || encode_my_request(client.next_request_id()),
        |message| decode_my_response(message),
        || Err(Error::UnexpectedEndOfStream),
    ).await
}

=======
>>>>>>> bad367d6
// For requests with IDs and subscriptions
pub fn my_subscription(client: &Client) -> Result<Subscription<MyData>, Error> {
    request_helpers::request_with_id(client, Features::MY_FEATURE, |request_id| {
        encode_my_request(request_id)
    })
}
```

#### Retry Logic (`src/common/retry.rs`)

Handles connection reset scenarios:

```rust
use crate::common::retry;

// Automatically retry on connection reset
let result = retry::retry_on_connection_reset(|| {
    // Your operation that might fail due to connection reset
    my_operation()
})?;
```

### Testing Patterns

#### Table-Driven Tests

Use table-driven tests for comprehensive coverage with shared data:

```rust
// src/<module>/common/test_tables.rs
pub struct ApiTestCase {
    pub name: &'static str,
    pub input: MyInput,
    pub expected: MyExpected,
}

pub const MY_API_TESTS: &[ApiTestCase] = &[
    ApiTestCase {
        name: "valid input",
        input: MyInput { field: "test" },
        expected: MyExpected::Success,
    },
    // ... more test cases
];

// In sync.rs and async.rs tests
#[test] // or #[tokio::test] for async
fn test_my_api_table() {
    use crate::<module>::common::test_tables::MY_API_TESTS;
    
    for test_case in MY_API_TESTS {
        // Test implementation using shared test case
        let result = my_api(&test_case.input);
        assert_eq!(result, test_case.expected, "Test '{}' failed", test_case.name);
    }
}
```

#### Shared Test Data

Create reusable test fixtures:

```rust
// src/<module>/common/test_data.rs
pub const TEST_REQUEST_ID: i32 = 9000;
pub const TEST_VALUE: &str = "test_value";

pub fn build_test_response(message_type: &str, data: &str) -> String {
    format!("{}|{}|{}|", message_type, TEST_REQUEST_ID, data)
}

pub fn create_test_client() -> Client {
    // Standard test client setup
}
```

### Implementation Guidelines

#### Shared Business Logic

Put shared logic in `common/` modules:

```rust
// src/<module>/common/encoders.rs
pub(in crate::<module>) fn encode_my_request(request_id: i32, data: &str) -> Result<RequestMessage, Error> {
    let mut message = RequestMessage::new();
    message.push_field(&OutgoingMessages::MyRequest);
    message.push_field(&request_id);
    message.push_field(data);
    Ok(message)
}

// src/<module>/common/decoders.rs  
pub(in crate::<module>) fn decode_my_response(message: ResponseMessage) -> Result<MyData, Error> {
    let mut fields = message.into_iter();
    fields.next(); // Skip message type
    
    let field = fields.next_string()?;
    Ok(MyData { field })
}
```

#### Sync Implementation

```rust
// src/<module>/sync.rs
use super::common::{encoders, decoders};
use crate::common::request_helpers;

pub fn my_function(client: &Client, data: &str) -> Result<MyData, Error> {
    request_helpers::one_shot_with_retry(
        client,
        OutgoingMessages::MyRequest,
        || encoders::encode_my_request(client.next_request_id(), data),
        |message| decoders::decode_my_response(message),
        || Err(Error::UnexpectedEndOfStream),
    )
}
```

#### Async Implementation

```rust
// src/<module>/async.rs
use super::common::{encoders, decoders};
<<<<<<< HEAD
use crate::common::request_helpers;

pub async fn my_function(client: &Client, data: &str) -> Result<MyData, Error> {
    request_helpers::one_shot_with_retry(
        client,
        OutgoingMessages::MyRequest,
        || encoders::encode_my_request(client.next_request_id(), data),
        |message| decoders::decode_my_response(message),
        || Err(Error::UnexpectedEndOfStream),
    ).await
=======
use crate::client::ClientRequestBuilders;

pub async fn my_function(client: &Client, data: &str) -> Result<MyData, Error> {
    let builder = client.request();
    let request = encoders::encode_my_request(builder.request_id(), data)?;
    let mut subscription = builder.send::<MyData>(request).await?;

    match subscription.next().await {
        Some(Ok(result)) => Ok(result),
        Some(Err(Error::ConnectionReset)) => {
            Box::pin(my_function(client, data)).await
        }
        Some(Err(e)) => Err(e),
        None => Err(Error::UnexpectedEndOfStream),
    }
>>>>>>> bad367d6
}
```

### Testing Both Modes

Ensure your changes work in both sync and async modes:

```bash
# Run tests for sync mode
cargo test <module>

# Run tests for async mode  
<<<<<<< HEAD
cargo test --features async <module>

# Check clippy for both modes
cargo clippy
cargo clippy --features async
=======
cargo test --no-default-features --features async <module>

# Check clippy for both modes
cargo clippy
cargo clippy --no-default-features --features async
>>>>>>> bad367d6
```

## Core Components

### MessageBus

The `MessageBus` is a crucial component of the API, running on its own dedicated thread. Its responsibilities include:

* Establishing and maintaining the connection to TWS
* Sending messages from the client to TWS
* Listening for messages from TWS
* Routing incoming messages to the appropriate client channels

Explore [MessageBus implementation](https://github.com/wboayue/rust-ibapi/blob/main/src/client/transport.rs) for more details.

### Client

The Client component runs on the main thread and provides the interface for user interactions with the API. It is responsible for:

* Encoding user requests into the format expected by TWS
* Sending requests to the MessageBus
* Receiving responses from the MessageBus via channels
* Decoding responses and presenting them to the user

Explore [Client API](https://github.com/wboayue/rust-ibapi/blob/main/src/client.rs) for more details.

## Request and Response Handling

The API uses a combination of request IDs and channels to manage the flow of messages:

1. For requests with a request or order ID:

* The Client generates a unique ID for the request.
* The MessageBus creates a dedicated channel for responses based on the request ID.
* Responses related to this request are sent through these channels.

2. For requests without a request or order ID (due to TWS API design):

* The MessageBus creates a shared channel for responses of that request type.
* Responses related to these requests are routed through these shared channels.
* **Note**: Since these responses are not tied to specific request IDs, distinguishing between responses from concurrent requests of the same type requires careful handling.

The recommended application design is a separate Client instance per thread to avoid message routing issues.

## Extending the API

Follow these steps to add new API functionality while maintaining consistency with the sync/async architecture:

### 1. Define Public Types and API Interface
<<<<<<< HEAD

* Define data types in the module's `mod.rs` file - these should be available regardless of feature flags
* The API exposed to the user is defined on the [Client struct](https://github.com/wboayue/rust-ibapi/blob/main/src/client.rs#L33)
* Define the interface for the new API on the Client struct with proper docstrings and examples
* Group the API in the appropriate module: accounts, contracts, market_data, orders, news, or wsh

### 2. Ensure Message Identifiers Are Defined

* Make sure the appropriate [incoming message](https://github.com/wboayue/rust-ibapi/blob/main/src/messages.rs#L15) and [outgoing message](https://github.com/wboayue/rust-ibapi/blob/main/src/messages.rs#L222) identifiers are defined
* Message identifiers for [incoming messages](https://github.com/InteractiveBrokers/tws-api/blob/master/source/csharpclient/client/IncomingMessage.cs) and [outgoing messages](https://github.com/InteractiveBrokers/tws-api/blob/master/source/csharpclient/client/OutgoingMessages.cs) can be found in the Interactive Brokers codebase

### 3. Update Message Type to Request ID Map

* When processing messages received from TWS, the request ID needs to be determined
* A [map of message type to request ID position](https://github.com/wboayue/rust-ibapi/blob/main/src/messages.rs#L199) is maintained and may need to be updated

### 4. Implement Shared Business Logic

Create the common implementation that both sync and async will use:

```rust
// src/<module>/common/encoders.rs
pub(in crate::<module>) fn encode_my_request(request_id: i32, param: &str) -> Result<RequestMessage, Error> {
    let mut message = RequestMessage::new();
    message.push_field(&OutgoingMessages::MyRequest);
    message.push_field(&request_id);
    message.push_field(param);
    Ok(message)
}

// src/<module>/common/decoders.rs
pub(in crate::<module>) fn decode_my_response(message: ResponseMessage) -> Result<MyData, Error> {
    // Decode TWS response into your data type
}
```

### 5. Implement Sync Version

=======

* Define data types in the module's `mod.rs` file - these should be available regardless of feature flags
* The API exposed to the user is defined on the [Client struct](https://github.com/wboayue/rust-ibapi/blob/main/src/client.rs#L33)
* Define the interface for the new API on the Client struct with proper docstrings and examples
* Group the API in the appropriate module: accounts, contracts, market_data, orders, news, or wsh

### 2. Ensure Message Identifiers Are Defined

* Make sure the appropriate [incoming message](https://github.com/wboayue/rust-ibapi/blob/main/src/messages.rs#L15) and [outgoing message](https://github.com/wboayue/rust-ibapi/blob/main/src/messages.rs#L222) identifiers are defined
* Message identifiers for [incoming messages](https://github.com/InteractiveBrokers/tws-api/blob/master/source/csharpclient/client/IncomingMessage.cs) and [outgoing messages](https://github.com/InteractiveBrokers/tws-api/blob/master/source/csharpclient/client/OutgoingMessages.cs) can be found in the Interactive Brokers codebase

### 3. Update Message Type to Request ID Map

* When processing messages received from TWS, the request ID needs to be determined
* A [map of message type to request ID position](https://github.com/wboayue/rust-ibapi/blob/main/src/messages.rs#L199) is maintained and may need to be updated

### 4. Implement Shared Business Logic

Create the common implementation that both sync and async will use:

```rust
// src/<module>/common/encoders.rs
pub(in crate::<module>) fn encode_my_request(request_id: i32, param: &str) -> Result<RequestMessage, Error> {
    let mut message = RequestMessage::new();
    message.push_field(&OutgoingMessages::MyRequest);
    message.push_field(&request_id);
    message.push_field(param);
    Ok(message)
}

// src/<module>/common/decoders.rs
pub(in crate::<module>) fn decode_my_response(message: ResponseMessage) -> Result<MyData, Error> {
    // Decode TWS response into your data type
}
```

### 5. Implement Sync Version

>>>>>>> bad367d6
```rust
// src/<module>/sync.rs
use super::common::{encoders, decoders};
use crate::common::request_helpers;

pub fn my_function(client: &Client, param: &str) -> Result<MyData, Error> {
    request_helpers::one_shot_with_retry(
        client,
        OutgoingMessages::MyRequest,
        || encoders::encode_my_request(client.next_request_id(), param),
        |message| decoders::decode_my_response(message),
        || Err(Error::UnexpectedEndOfStream),
    )
}
```

### 6. Implement Async Version

```rust
// src/<module>/async.rs
use super::common::{encoders, decoders};
<<<<<<< HEAD
use crate::common::request_helpers;

pub async fn my_function(client: &Client, param: &str) -> Result<MyData, Error> {
    request_helpers::one_shot_with_retry(
        client,
        OutgoingMessages::MyRequest,
        || encoders::encode_my_request(client.next_request_id(), param),
        |message| decoders::decode_my_response(message),
        || Err(Error::UnexpectedEndOfStream),
    ).await
=======
use crate::client::ClientRequestBuilders;

pub async fn my_function(client: &Client, param: &str) -> Result<MyData, Error> {
    let builder = client.request();
    let request = encoders::encode_my_request(builder.request_id(), param)?;
    let mut subscription = builder.send::<MyData>(request).await?;

    match subscription.next().await {
        Some(Ok(result)) => Ok(result),
        Some(Err(Error::ConnectionReset)) => {
            Box::pin(my_function(client, param)).await
        }
        Some(Err(e)) => Err(e),
        None => Err(Error::UnexpectedEndOfStream),
    }
>>>>>>> bad367d6
}
```

### 7. Update Module Exports

```rust
// src/<module>/mod.rs
#[cfg(all(feature = "sync", not(feature = "async")))]
pub use sync::{my_function};

#[cfg(feature = "async")]
pub use r#async::{my_function};
```

### 8. Add Comprehensive Tests

Create table-driven tests that work for both sync and async:

```rust
// src/<module>/common/test_tables.rs
pub struct MyApiTestCase {
    pub name: &'static str,
    pub input: &'static str,
    pub expected_result: ApiExpectedResult,
}

pub const MY_API_TESTS: &[MyApiTestCase] = &[
    MyApiTestCase {
        name: "valid request",
        input: "test_input",
        expected_result: ApiExpectedResult::Success { /* ... */ },
    },
    // ... more test cases
];
```

### 9. Verify Both Modes

Test your implementation in both sync and async modes:

```bash
# Test sync implementation
cargo test <module>::sync
cargo clippy

# Test async implementation  
<<<<<<< HEAD
cargo test --features async <module>::async
cargo clippy --features async
=======
cargo test --no-default-features --features async <module>::async
cargo clippy --no-default-features --features async
>>>>>>> bad367d6
```

### 10. Add Examples

* Add examples showing the API usage to the [examples folder](https://github.com/wboayue/rust-ibapi/tree/main/examples)
* Create both sync and async examples if applicable:
  - Sync examples: `examples/sync/my_feature.rs`
  - Async examples: `examples/async/my_feature.rs` 
* Ensure examples are well-documented and demonstrate proper usage patterns

### 11. Update Documentation

* Run coverage analysis to ensure your addition maintains [current coverage](https://coveralls.io/github/wboayue/rust-ibapi?branch=main)
* Use `cargo tarpaulin` to generate coverage reports
* Update any relevant documentation or README sections

## Troubleshooting

The following environment variables are useful for troubleshooting:

* `RUST_LOG` - Changes the log level. Possible values are `trace`, `debug`, `info`, `warn`, `error`.
* `IBAPI_RECORDING_DIR` - If this is set, the library logs messages between the library and TWS to the specified directory.

For example, the following sets the log level to `debug` and instructs the library to log messages between it and TWS to `/tmp/tws-messages`:

```bash
RUST_LOG=debug IBAPI_RECORDING_DIR=/tmp/tws-messages cargo run --bin find_contract_details
```

## Creating and publishing releases.

1. Ensure build is clean and tests are passing.

```bash
cargo build --all-targets
cargo test
```

2. Update version number.

* Update version number in [Cargo.toml](https://github.com/wboayue/rust-ibapi/blob/main/Cargo.toml#L3) using [semantic versioning](https://semver.org/).
* Commit and push your changes.

3. Create tag with new version number.

```bash
git tag vX.Y.Z
git push origin vX.Y.Z
```

4. Create a release.

* [Create release](https://github.com/wboayue/rust-ibapi/releases/new) pointing to new tag.
* Describe changes in release.

5. Publish to crates.io.

* Before publishing, run a dry run to catch any issues:

```bash
cargo publish --dry-run
```

* If everything looks good, publish the crate:

```bash
cargo publish
```<|MERGE_RESOLUTION|>--- conflicted
+++ resolved
@@ -55,11 +55,7 @@
 cargo test
 
 # Test async mode
-<<<<<<< HEAD
 cargo test --features async
-=======
-cargo test --no-default-features --features async
->>>>>>> bad367d6
 ```
 
 5. Set up your development environment:
@@ -73,19 +69,11 @@
 ```bash
 # Test both sync and async modes
 cargo test
-<<<<<<< HEAD
 cargo test --features async
 
 # Check for linting issues
 cargo clippy
 cargo clippy --features async
-=======
-cargo test --no-default-features --features async
-
-# Check for linting issues
-cargo clippy
-cargo clippy --no-default-features --features async
->>>>>>> bad367d6
 
 # Format code
 cargo fmt
@@ -215,25 +203,18 @@
 - **`sync`** (default): Traditional synchronous API using threads
 - **`async`**: Asynchronous API using tokio
 
-When both features are enabled, async takes precedence. This allows users to simply add `--features async` without needing `--no-default-features`.
+When both features are enabled, async takes precedence. This allows users to simply add `--features async` for library compilation and testing, but examples require `--no-default-features --features async`.
 
 ```bash
 # Build with sync mode (default)
 cargo build
 
-<<<<<<< HEAD
-# Build with async mode (async takes precedence when both features enabled)
+# Build/test library with async mode (async takes precedence when both features enabled)
 cargo build --features async
-
-# Build examples for async mode
-cargo run --features async --example async_connect
-=======
-# Build with async mode
-cargo build --no-default-features --features async
-
-# Build examples for async mode
+cargo test --features async
+
+# Build/run async examples (requires --no-default-features)
 cargo run --no-default-features --features async --example async_connect
->>>>>>> bad367d6
 ```
 
 ### Module Organization
@@ -247,12 +228,8 @@
 │   ├── mod.rs     # Export encoders/decoders
 │   ├── encoders.rs # Message encoding functions
 │   ├── decoders.rs # Message decoding functions
-<<<<<<< HEAD
 │   ├── test_tables.rs # Shared test cases (optional)
 │   └── test_data.rs # Common test fixtures (optional)
-=======
-│   └── test_data.rs # Shared test fixtures (optional)
->>>>>>> bad367d6
 ├── sync.rs        # Synchronous implementation
 └── async.rs       # Asynchronous implementation
 ```
@@ -321,40 +298,26 @@
 use crate::common::error_helpers;
 
 // Validate required parameters
-<<<<<<< HEAD
 let value = error_helpers::require(some_option, "parameter is required")?;
+let request_id = error_helpers::require_request_id_for(request_id, "my operation")?;
+
+// Validate ranges
+let port = error_helpers::require_range(port, 1, 65535, "port")?;
 
 // Validate with custom logic
 let valid_value = error_helpers::require_with(some_option, || {
     "value must meet custom criteria".to_string()
 })?;
-=======
-let request_id = error_helpers::require_request_id_for(request_id, "my operation")?;
-
-// Validate ranges
-let port = error_helpers::require_range(port, 1, 65535, "port")?;
-
-// Validate with custom logic
-let value = error_helpers::require_with(value, |v| v > 0, "value must be positive")?;
->>>>>>> bad367d6
 ```
 
 #### Request Helpers (`src/common/request_helpers.rs`)
 
-<<<<<<< HEAD
 Provides common request patterns for both sync and async modes:
-=======
-Provides common request patterns:
->>>>>>> bad367d6
 
 ```rust
 use crate::common::request_helpers;
 
-<<<<<<< HEAD
 // For one-shot requests with retry logic (sync)
-=======
-// For one-shot requests with retry logic
->>>>>>> bad367d6
 pub fn my_api_call(client: &Client) -> Result<MyData, Error> {
     request_helpers::one_shot_with_retry(
         client,
@@ -365,7 +328,6 @@
     )
 }
 
-<<<<<<< HEAD
 // For one-shot requests with retry logic (async)
 pub async fn my_api_call(client: &Client) -> Result<MyData, Error> {
     request_helpers::one_shot_with_retry(
@@ -377,8 +339,6 @@
     ).await
 }
 
-=======
->>>>>>> bad367d6
 // For requests with IDs and subscriptions
 pub fn my_subscription(client: &Client) -> Result<Subscription<MyData>, Error> {
     request_helpers::request_with_id(client, Features::MY_FEATURE, |request_id| {
@@ -504,7 +464,6 @@
 ```rust
 // src/<module>/async.rs
 use super::common::{encoders, decoders};
-<<<<<<< HEAD
 use crate::common::request_helpers;
 
 pub async fn my_function(client: &Client, data: &str) -> Result<MyData, Error> {
@@ -515,23 +474,6 @@
         |message| decoders::decode_my_response(message),
         || Err(Error::UnexpectedEndOfStream),
     ).await
-=======
-use crate::client::ClientRequestBuilders;
-
-pub async fn my_function(client: &Client, data: &str) -> Result<MyData, Error> {
-    let builder = client.request();
-    let request = encoders::encode_my_request(builder.request_id(), data)?;
-    let mut subscription = builder.send::<MyData>(request).await?;
-
-    match subscription.next().await {
-        Some(Ok(result)) => Ok(result),
-        Some(Err(Error::ConnectionReset)) => {
-            Box::pin(my_function(client, data)).await
-        }
-        Some(Err(e)) => Err(e),
-        None => Err(Error::UnexpectedEndOfStream),
-    }
->>>>>>> bad367d6
 }
 ```
 
@@ -544,19 +486,11 @@
 cargo test <module>
 
 # Run tests for async mode  
-<<<<<<< HEAD
 cargo test --features async <module>
 
 # Check clippy for both modes
 cargo clippy
 cargo clippy --features async
-=======
-cargo test --no-default-features --features async <module>
-
-# Check clippy for both modes
-cargo clippy
-cargo clippy --no-default-features --features async
->>>>>>> bad367d6
 ```
 
 ## Core Components
@@ -606,7 +540,6 @@
 Follow these steps to add new API functionality while maintaining consistency with the sync/async architecture:
 
 ### 1. Define Public Types and API Interface
-<<<<<<< HEAD
 
 * Define data types in the module's `mod.rs` file - these should be available regardless of feature flags
 * The API exposed to the user is defined on the [Client struct](https://github.com/wboayue/rust-ibapi/blob/main/src/client.rs#L33)
@@ -645,46 +578,6 @@
 
 ### 5. Implement Sync Version
 
-=======
-
-* Define data types in the module's `mod.rs` file - these should be available regardless of feature flags
-* The API exposed to the user is defined on the [Client struct](https://github.com/wboayue/rust-ibapi/blob/main/src/client.rs#L33)
-* Define the interface for the new API on the Client struct with proper docstrings and examples
-* Group the API in the appropriate module: accounts, contracts, market_data, orders, news, or wsh
-
-### 2. Ensure Message Identifiers Are Defined
-
-* Make sure the appropriate [incoming message](https://github.com/wboayue/rust-ibapi/blob/main/src/messages.rs#L15) and [outgoing message](https://github.com/wboayue/rust-ibapi/blob/main/src/messages.rs#L222) identifiers are defined
-* Message identifiers for [incoming messages](https://github.com/InteractiveBrokers/tws-api/blob/master/source/csharpclient/client/IncomingMessage.cs) and [outgoing messages](https://github.com/InteractiveBrokers/tws-api/blob/master/source/csharpclient/client/OutgoingMessages.cs) can be found in the Interactive Brokers codebase
-
-### 3. Update Message Type to Request ID Map
-
-* When processing messages received from TWS, the request ID needs to be determined
-* A [map of message type to request ID position](https://github.com/wboayue/rust-ibapi/blob/main/src/messages.rs#L199) is maintained and may need to be updated
-
-### 4. Implement Shared Business Logic
-
-Create the common implementation that both sync and async will use:
-
-```rust
-// src/<module>/common/encoders.rs
-pub(in crate::<module>) fn encode_my_request(request_id: i32, param: &str) -> Result<RequestMessage, Error> {
-    let mut message = RequestMessage::new();
-    message.push_field(&OutgoingMessages::MyRequest);
-    message.push_field(&request_id);
-    message.push_field(param);
-    Ok(message)
-}
-
-// src/<module>/common/decoders.rs
-pub(in crate::<module>) fn decode_my_response(message: ResponseMessage) -> Result<MyData, Error> {
-    // Decode TWS response into your data type
-}
-```
-
-### 5. Implement Sync Version
-
->>>>>>> bad367d6
 ```rust
 // src/<module>/sync.rs
 use super::common::{encoders, decoders};
@@ -706,7 +599,6 @@
 ```rust
 // src/<module>/async.rs
 use super::common::{encoders, decoders};
-<<<<<<< HEAD
 use crate::common::request_helpers;
 
 pub async fn my_function(client: &Client, param: &str) -> Result<MyData, Error> {
@@ -717,23 +609,6 @@
         |message| decoders::decode_my_response(message),
         || Err(Error::UnexpectedEndOfStream),
     ).await
-=======
-use crate::client::ClientRequestBuilders;
-
-pub async fn my_function(client: &Client, param: &str) -> Result<MyData, Error> {
-    let builder = client.request();
-    let request = encoders::encode_my_request(builder.request_id(), param)?;
-    let mut subscription = builder.send::<MyData>(request).await?;
-
-    match subscription.next().await {
-        Some(Ok(result)) => Ok(result),
-        Some(Err(Error::ConnectionReset)) => {
-            Box::pin(my_function(client, param)).await
-        }
-        Some(Err(e)) => Err(e),
-        None => Err(Error::UnexpectedEndOfStream),
-    }
->>>>>>> bad367d6
 }
 ```
 
@@ -780,13 +655,8 @@
 cargo clippy
 
 # Test async implementation  
-<<<<<<< HEAD
 cargo test --features async <module>::async
 cargo clippy --features async
-=======
-cargo test --no-default-features --features async <module>::async
-cargo clippy --no-default-features --features async
->>>>>>> bad367d6
 ```
 
 ### 10. Add Examples
